/*MyFS: a tiny file-system written for educational purposes

  MyFS is 

  Copyright 2018-21 by

  University of Alaska Anchorage, College of Engineering.

  Copyright 2022

  University of Texas at El Paso, Department of Computer Science.

  Contributors: Christoph Lauter
                ... 
                ... and
                ...
  and based on 

  FUSE: Filesystem in Userspace
  Copyright (C) 2001-2007  Miklos Szeredi <miklos@szeredi.hu>

  This program can be distributed under the terms of the GNU GPL.
  See the file COPYING.

  gcc -Wall myfs.c implementation.c `pkg-config fuse --cflags --libs` -o myfs
*/

#include <stddef.h>
#include <sys/stat.h>
#include <sys/statvfs.h>
#include <stdint.h>
#include <string.h>
#include <time.h>
#include <stdlib.h>
#include <sys/types.h>
#include <unistd.h>
#include <fcntl.h>
#include <errno.h>
#include <stdio.h>
#include "implementation.h"

/* The filesystem you implement must support all the 13 operations stubbed out below. There need not be support for access rights,
   links, symbolic links. There needs to be support for access and modification times and information for statfs.

   The filesystem must run in memory, using the memory of size fssize pointed to by fsptr. The memory comes from mmap and 
   is backed with a file if a backup-file is indicated. When the filesystem is unmounted, the memory is written back to 
   that backup-file. When the filesystem is mounted again from the backup-file, the same memory appears at the newly mapped
   in virtual address. The filesystem datastructures hence must not store any pointer directly to the memory pointed to by fsptr; it
   must rather store offsets from the beginning of the memory region.

   When a filesystem is mounted for the first time, the whole memory region of size fssize pointed to by fsptr reads as zero-bytes. When
   a backup-file is used and the filesystem is mounted again, certain parts of the memory, which have previously been written, may read
   as non-zero bytes. The size of the memory region is at least 2048 bytes.

   CAUTION:

   * You MUST NOT use any global variables in your program for reasons due to the way FUSE is designed.

   You can find ways to store a structure containing all "global" data at the start of the memory region representing the filesystem.

   * You MUST NOT store (the value of) pointers into the memory region that represents the filesystem. Pointers are virtual memory
   addresses and these addresses are ephemeral. Everything will seem okay UNTIL you remount the filesystem again.

   You may store offsets/indices (of type size_t) into the filesystem. These offsets/indices are like pointers: instead of
   storing the pointer, you store how far it is away from the start of the memory region. You may want to define a type for your offsets
   and to write two functions that can convert from pointers to offsets and vice versa.

   * You may use any function out of libc for your filesystem, including (but not limited to) malloc, calloc, free, strdup,
   strlen, strncpy, strchr, strrchr, memset, memcpy. However, your filesystem MUST NOT depend on memory outside of the filesystem
   memory region. Only this part of the virtual memory address space gets saved into the backup-file. As a matter of course, your FUSE
   process, which implements the filesystem, MUST NOT leak memory: be careful in particular not to leak tiny amounts of memory that
   accumulate over time. In a working setup, a FUSE process is supposed to run for a long time!

   It is possible to check for memory leaks by running the FUSE process inside valgrind:

   valgrind --leak-check=full ./myfs --backupfile=test.myfs ~/fuse-mnt/ -f

   However, the analysis of the leak indications displayed by valgrind is difficult as libfuse contains some small memory leaks (which do
   not accumulate over time). We cannot (easily) fix these memory leaks inside libfuse.

   * Avoid putting debug messages into the code. You may use fprintf for debugging purposes but they should all go away in the final
   version of the code. Using gdb is more professional, though.

   * You MUST NOT fail with exit(1) in case of an error. All the functions you have to implement have ways to indicated failure
   cases. Use these, mapping your internal errors intelligently onto the POSIX error conditions.

   * And of course: your code MUST NOT SEGFAULT!

   It is reasonable to proceed in the following order:

   (1)   Design and implement a mechanism that initializes a filesystem whenever the memory space is fresh. That mechanism can be
         implemented in the form of a filesystem handle into which the filesystem raw memory pointer and sizes are translated.
         Check that the filesystem does not get reinitialized at mount time if you initialized it once and unmounted it but that all
         pieces of information (in the handle) get read back correctly from the backup-file. 

   (2)   Design and implement functions to find and allocate free memory regions inside the filesystem memory space. There need to be 
         functions to free these regions again, too. Any "global" variable goes into the handle structure the mechanism designed at step (1) 
         provides.

   (3)   Carefully design a data structure able to represent all the pieces of information that are needed for files and
         (sub-)directories.  You need to store the location of the root directory in a "global" variable that, again, goes into the 
         handle designed at step (1).

   (4)   Write __myfs_getattr_implem and debug it thoroughly, as best as you can with a filesystem that is reduced to one
         function. Writing this function will make you write helper functions to traverse paths, following the appropriate
         subdirectories inside the file system. Strive for modularity for these filesystem traversal functions.

   (5)   Design and implement __myfs_readdir_implem. You cannot test it besides by listing your root directory with ls -la and looking
         at the date of last access/modification of the directory (.). Be sure to understand the signature of that function and use
         caution not to provoke segfaults nor to leak memory.

   (6)   Design and implement __myfs_mknod_implem. You can now touch files with 

         touch foo

         and check that they start to exist (with the appropriate access/modification times) with ls -la.

   (7)   Design and implement __myfs_mkdir_implem. Test as above.

   (8)   Design and implement __myfs_truncate_implem. You can now create files filled with zeros:

         truncate -s 1024 foo

   (9)   Design and implement __myfs_statfs_implem. Test by running df before and after the truncation of a file to various lengths. 
         The free "disk" space must change accordingly.

   (10)  Design, implement and test __myfs_utimens_implem. You can now touch files at different dates (in the past, in the future).

   (11)  Design and implement __myfs_open_implem. The function can only be tested once __myfs_read_implem and __myfs_write_implem are
         implemented.

   (12)  Design, implement and test __myfs_read_implem and __myfs_write_implem. You can now write to files and read the data back:

         echo "Hello world" > foo
         echo "Hallo ihr da" >> foo
         cat foo

         Be sure to test the case when you unmount and remount the filesystem: the files must still be there, contain the same
         information and have the same access and/or modification times.

   (13)  Design, implement and test __myfs_unlink_implem. You can now remove files.

   (14)  Design, implement and test __myfs_unlink_implem. You can now remove directories.

   (15)  Design, implement and test __myfs_rename_implem. This function is extremely complicated to implement. Be sure to cover all 
         cases that are documented in man 2 rename. The case when the new path exists already is really hard to implement. Be sure to 
         never leave the filessystem in a bad state! Test thoroughly using mv on (filled and empty) directories and files onto 
         inexistant and already existing directories and files.

   (16)  Design, implement and test any function that your instructor might have left out from this list. There are 13 functions 
         __myfs_XXX_implem you have to write.

   (17)  Go over all functions again, testing them one-by-one, trying to exercise all special conditions (error conditions): set
         breakpoints in gdb and use a sequence of bash commands inside your mounted filesystem to trigger these special cases. Be
         sure to cover all funny cases that arise when the filesystem is full but files are supposed to get written to or truncated
         to longer length. There must not be any segfault; the user space program using your filesystem just has to report an
         error. Also be sure to unmount and remount your filesystem, in order to be sure that it contents do not change by
         unmounting and remounting. Try to mount two of your filesystems at different places and copy and move (rename!)
         (heavy) files (your favorite movie or song, an image of a cat etc.) from one mount-point to the other. None of the two FUSE
         processes must provoke errors. Find ways to test the case when files have holes as the process that wrote them seeked
         beyond the end of the file several times. Your filesystem must support these operations at least by making the holes explicit 
         zeros (use dd to test this aspect).

   (18)  Run some heavy testing: copy your favorite movie into your filesystem and try to watch it out of the filesystem.
*/

/* START memory allocation implementations */

/* Make an AllocateFrom item using length and start and add it to the list which does it in ascending order */
void add_allocation_space(void *fsptr, List *LL, AllocateFrom *alloc)
{
  AllocateFrom *temp;
  __off_t temp_off = LL->first_space;
  __off_t alloc_off = ptr_to_off(fsptr, alloc);

  //New space address is less than the first_space in LL
  if (temp_off > alloc_off) {
    /* At this point we know that alloc comes before LL->first_space */
    LL->first_space = alloc_off; //Update first space
    //Check if we can merge LL->first_space and alloc
    if ( (alloc_off + sizeof(size_t) + alloc->remaining) == temp_off ) {
      //Get first pointer
      temp = off_to_ptr(fsptr, temp_off);
      //Combine the spaces available
      alloc->remaining += sizeof(size_t) + temp->remaining;
      //Update pointers
      alloc->next_space = temp->next_space;
    }
    //We couldn't merge so we just add it as the first_space and update pointers
    else {
      alloc->next_space = temp_off;
    }
  }
  //Find after what pointer does alloc should be added
  else {
    temp = off_to_ptr(fsptr, temp_off);
    //Get the last pointer that is in lower memory than alloc
    while ( (temp->next_space != 0) && (temp->next_space < alloc_off) ) {
      temp = off_to_ptr(fsptr, temp->next_space);
    }
    temp_off = ptr_to_off(fsptr, temp);

    //At this point, temp_off < alloc_off < temp->next_space. But, there is no guaranty that temp->next_space != 0 (NULL)

    //If temp->next_space != 0 we make alloc_off to point to it and try to merge them
    __off_t after_alloc_off = temp->next_space;
    if (after_alloc_off != 0) {
      //Check if we can merge alloc and after_alloc
      if ( (alloc_off + sizeof(size_t) + alloc->remaining) == after_alloc_off ) {
        AllocateFrom *after_alloc = off_to_ptr(fsptr, after_alloc_off);
        alloc->remaining += sizeof(size_t) + after_alloc->remaining;
        alloc->next_space = after_alloc->next_space;
      }
      //We couldn't merge them
      else {
        alloc->next_space = after_alloc_off;
      }
    }
    //alloc is the last space available in memory ascending order
    else {
      alloc->next_space = 0;
    }
    //Try to merge temp and alloc
    if ( (temp_off + sizeof(size_t) + temp->remaining) == alloc_off ) {
      temp->remaining += sizeof(size_t) + alloc->remaining;
      temp->next_space = alloc->next_space;
    }
    //We couldn't merge them
    else {
      temp->next_space = alloc_off;
    }
  }
}

/* Check if the offset for pref_ptr is 0, if so we get any block for size, otherwise we try to find the block after it and get as much from
 * it as possible and get the rest from the largest block
 */
void *get_allocation(void *fsptr, List *LL, void *org_pref_ptr, size_t pref_to_beginning, size_t *size)
{
  //org_pref_ptr is a ptr (needs -sizeof(size_t)) which we would like to find and use the block after it if it is on free memory
  // There is no guarantee that it its offset is not 0, if so, we don't consider it
  AllocateFrom *org_pref;
  __off_t pref_off = ((__off_t) 0);
  AllocateFrom *before_pref;
  int pref_found = 0;

  //Before current space
  __off_t before_temp_off;
  AllocateFrom *before_temp;

  //current space
  __off_t temp_off;
  AllocateFrom *temp;

  //Largest block variables
  AllocateFrom *before_largest;
  __off_t largest_off;
  AllocateFrom *largest;
  size_t largest_size;

  //Use this ptr if a new block needs to be return
  AllocateFrom *ptr = NULL;

  //Save first space
  before_temp_off = LL->first_space;

  //If before_temp have an offset of zero we have use all possible space in memory
  if (!before_temp_off) {
    return NULL;
  }

  if (org_pref_ptr != fsptr) {
    org_pref = ((AllocateFrom *) (org_pref_ptr - pref_to_beginning));
    pref_off = ptr_to_off(fsptr, org_pref_ptr) + org_pref->remaining;
  }

  //We currently have before_temp as our largest block
  before_temp = off_to_ptr(fsptr, before_temp_off);

  largest_off = before_temp_off;
  largest = before_temp;
  largest_size = before_temp->remaining;

  //Get next space
  temp_off = before_temp->next_space;
  temp = off_to_ptr(fsptr, temp_off);

  //Iterate the list until the first block that can hold size and the block after pref_ptr is found (or pass because it is not there)
  while (temp_off != ((__off_t) 0)) {
    //Check if temp_off is the prefer block that we are looking for or if temp have more space available than the previous largest
    if ( (pref_off == temp_off) || (temp->remaining > largest_size) ) {
      //If temp_off is pref we would not like to update largest space so we have two places to get space from
      if (pref_off == temp_off) {
        //pref_found was successfully found
        pref_found = 1;
        before_pref = before_temp;
      }
      //Update largest space
      else {
        before_largest = before_temp;
        largest_off = temp_off;
        largest = temp;
        largest_size = temp->remaining;
      }
    }
    //Update pointers to next space
    before_temp_off = temp_off;
    before_temp = temp;
    temp_off = temp->next_space;
    temp = off_to_ptr(fsptr, temp_off);
  }

  //If the prefer block was found we get as much as we can from it until size or until we run out of bytes available from it
  if (pref_found) {
    AllocateFrom *pref = off_to_ptr(fsptr, pref_off);
    //Check if you can get all size bytes from the prefer block
    if (pref->remaining >= *size) {
      //Check if we can make an AllocateFrom object with the remaining space
      if (pref->remaining > *size + sizeof(AllocateFrom)) {
        //Set original pref with final total size
        org_pref->remaining += *size;
        //Make the new AllocateFrom object
        temp = ((void *) pref) + *size;
        temp->remaining = pref->remaining - *size;
        temp->next_space = pref->next_space;
        //Update pointers to add temp into list of free blocks
        before_pref->next_space = pref_off + *size;
      }
      //We can't make an AllocateFrom object
      else {
        //Add everything that the prefer block have into the original one
        org_pref->remaining += pref->remaining;
        //Update pointers so the one that was pointing to the prefer free block is now pointing to the next free
        before_pref->next_space = pref->next_space;
      }
      *size = ((__off_t) 0);
    }
    //We couldn't got everything from the prefer block so we get as much as we can from it
    else {
      //Add everything that the prefer block have into the original one
      org_pref->remaining += pref->remaining;
      //Update pointers so the one that was pointing to the prefer free block is now pointing to the next free
      before_pref->next_space = pref->next_space;
      //Update size because we have gotten some space
      *size -= pref->remaining;
    }
  }

  //If size is still not 0 we get as much as we can from it or until size is 0
  if (*size != ((__off_t) 0)) {
    ptr = largest;
    //Check if the largest block can give everything that we are missing
    if (largest->remaining >= *size) {
      //Check if we can make an AllocateFrom object after getting size bytes from it
      if (largest->remaining > *size + sizeof(AllocateFrom)) {
        //Set original pref with final total size
        ptr->remaining = *size;
        //Make the new AllocateFrom object
        temp = ((void *) largest) + *size;
        temp->remaining = largest->remaining - *size - sizeof(size_t);
        temp->next_space = largest->next_space;
        //Update pointers to add temp list of free blocks
        before_largest->next_space = largest_off + sizeof(size_t) + *size;
      }
      //We can't make an AllocateFrom object so we get everything
      else {
        //Use everything that the largest block have
        before_largest->next_space = largest->next_space;
      }
      *size = ((__off_t) 0);
    }
    //We couldn't got everything from the largest block so we get as much as we can from it
    else {
      //Update pointers
      before_largest->next_space = largest->next_space;
      //Update size
      *size -= largest->remaining;
    }
  }

  //We suppose to return the new block address if a new block outside the prefer one was needed
  return ((void *) ptr);
}

/* If size is zero, return NULL. Otherwise, call get_allocation with size. */
void *__malloc_impl(void *fsptr, void *pref_ptr, size_t pref_to_beginning, size_t *size)
{
  if (*size == ((size_t) 0)) {
    return NULL;
  }

  return get_allocation(fsptr, get_free_memory_ptr(fsptr), pref_ptr, pref_to_beginning, size);
}

/* If size is less than what already assign to *ptr just lock what is after size and add it using add_allocation_space. */
void *__realloc_impl(void *fsptr, void *orig_ptr, size_t *size)
{
  //If size is 0, we free the ptr and return NULL
  if (*size == ((size_t) 0)) {
    __free_impl(fsptr, orig_ptr, sizeof(size_t));
    return NULL;
  }

  List *LL = get_free_memory_ptr(fsptr);

  //If ptr is fsptr if the offset was 0 (kind of pointing to null), realloc() is identical to a call to malloc() for size bytes.
  if (orig_ptr == fsptr) {
    //fsptr because we don't have a preference over the location of the pointer that would be returned, (offset of 0).
    return get_allocation(fsptr, LL, fsptr, 0, size);
  }

  AllocateFrom *alloc = (AllocateFrom *) (((void *) orig_ptr) - sizeof(size_t));
  AllocateFrom *temp;
  void *new_ptr;

  //If the new size is less than before but not enough to make an AllocateFrom object
  if ( (alloc->remaining >= *size) && (alloc->remaining < (*size + sizeof(AllocateFrom))) ) {
    //No new ptr was created
    new_ptr = orig_ptr;
  }
  //If the new size is less than before and we can create an AllocateFrom element to add to LL
  else if (alloc->remaining > *size) {
    //Save what is left in temp and add it to the LL
    temp = (AllocateFrom *) (orig_ptr + *size);
    temp->remaining = alloc->remaining - *size - sizeof(size_t);
    temp->next_space = 0; //Offset of zero
    add_allocation_space(fsptr, LL, temp);
    //Update remaining space
    alloc->remaining = *size;
    //No new ptr was created
    new_ptr = orig_ptr;
  }
  //If we are asking for more than what we have in alloc
  else {
    //Get new space to copy to
    // fsptr because we don't have a preference over the location of the pointer that would be returned, (offset of 0).
    new_ptr = get_allocation(fsptr, LL, fsptr, 0, size);
    //We couldn't get enough space
    if (new_ptr == NULL) {
      return NULL;
    }
    //Copy what was inside orig_ptr into new_ptr
    memcpy(new_ptr, orig_ptr, alloc->remaining);
    //Free the space of the original pointer
    add_allocation_space(fsptr, LL, alloc);
  }

  return new_ptr;
}

/* Add space back to List using add_allocation_space */
void __free_impl(void *fsptr, void *ptr, size_t off_to_beginning)
{
  if (ptr == NULL) {
    return;
  }

  List *LL = get_free_memory_ptr(fsptr);

  //Adjust ptr so size_t before to start on the size of pointer
  AllocateFrom *temp = (AllocateFrom *) (ptr - off_to_beginning);
  add_allocation_space(fsptr, LL, temp);
}

/* END memory allocation implementation */

/* START of FUSE implementation */

/* HELPER FUNCTIONS implementations */
void *off_to_ptr(void *reference, __off_t offset)
{
  void *ptr = reference + offset;

  //Check that our pointer address didn't overflow
  if (ptr < reference) {
    return NULL;
  }

  return ptr;
}

__off_t ptr_to_off(void *reference, void *ptr)
{
  __off_t offset = ((__off_t) (ptr - reference));

  //Check that our offset didn't overflow
  if (((void *) offset) < reference) {
    return 0;
  }

  return offset;
}

void update_time(node_t *node, int set_mod)
{
  if (node == NULL) {
    return;
  }

  struct timespec ts;

  if (clock_gettime(CLOCK_REALTIME, &ts) == 0) {
    node->times[0] = ts;
    if (set_mod) {
      node->times[1] = ts;
    }
  }
}

List *get_free_memory_ptr(void *fsptr)
{
  return off_to_ptr(fsptr, ((handler_t *) fsptr)->free_memory);
}

void handler(void *fsptr, size_t fssize)
{
  handler_t *handle = ((handler_t *) fsptr);

  //If we are mounting the file system for the first time
  if (handle->magic != MYFS_MAGIC) {
    //Set general stats
    handle->magic = MYFS_MAGIC;
    handle->size = fssize;

    //Save space for root directory
    //root directory is a node_t variable that starts after the handler_t object at the beginning of our file system
    handle->root_dir = sizeof(handler_t);     //Only store the offset
    node_t *root = off_to_ptr(fsptr, handle->root_dir);

    //Set the root directory to be name '/' with 4 children where the parent is NULL
    memset(root->name, '\0', NAME_MAX_LEN + ((size_t) 1));  //File all name characters to '\0'
    memcpy(root->name, "/", strlen("/")); //Copy given name into node->name, memcpy(dst,src,n_bytes)
    update_time(root, 1);
    root->is_file = 0;
    directory_t *dict = &root->type.directory;
    dict->number_children = ((size_t) 1);  //We use the first child space for '..'

    //Root children start after the root node and we first set the header of the block with the amount of children
    size_t *children_size = off_to_ptr(fsptr, handle->root_dir + sizeof(node_t));
    *children_size = 4*sizeof(__off_t);
    dict->children = ptr_to_off(fsptr, ((void *) children_size) + sizeof(size_t));
    __off_t *ptr = off_to_ptr(fsptr, dict->children);
    //Root parent doesn't exist so we set it to 0
    *ptr = 0;

    //Set the free blocks information
    handle->free_memory = dict->children + *children_size;
    AllocateFrom *fb = off_to_ptr(fsptr, handle->free_memory);
    //Set everything on memory to be 0 starting at the first free block + sizeof(size_t)
    fb->remaining = fssize - handle->free_memory;
    memset(((void *) fb) + sizeof(size_t), 0, fb->remaining - sizeof(size_t));
  }
}

char *get_last_token(const char *path, unsigned long *token_len)
{
  unsigned long len = strlen(path);
  unsigned long index;

  //Find last '/' in path
  for (index = len-1; index >= 0; index--) {
    if (path[index] == '/') break;
  }

  //index is at '/' but we want to start a character after it
  index++;

  //Set the length of the last node
  *token_len = len-index;

  //Make a copy of the last token
  void *ptr = malloc((*token_len+1)*sizeof(char));

  //Check that malloc was successful
  if (ptr == NULL) {
    return NULL;
  }

  char *copy = (char *) ptr;
  strcpy(copy, &path[index]); //strcpy(dst,src)

  //Add null character to terminate the string
  copy[*token_len] = '\0';

  return copy;
}

char **tokenize(const char token, const char *path, int skip_n_tokens)
{
  int n_tokens = 0;
  for (const char *c = path; *c != '\0'; c++) {
    if (*c == token) {
      n_tokens++;
    }
  }
  //n_tokens value would be of at least 1 because of root directory
  //Do not tokenize the last skip_n_tokens
  n_tokens -= skip_n_tokens;

  char **tokens = (char **) malloc(((u_int) (n_tokens+1))*sizeof(char *));
  const char *start = &path[1];  //Jump the first character which is '\'
  const char *end = start;
  char *t;

  //Populate tokens
  for (int i = 0; i < n_tokens; i++) {
    while ( (*end != token) && (*end != '\0') ) {
      end++;
    }
    //Make space for the token
    t = (char *) malloc((((u_int) (end-start))+((u_int)1))*sizeof(char));
    //Copy token
    memcpy(t, start, end-start);
    t[end-start] = '\0';
    tokens[i] = t;
    start = ++end;
  }
  //Make array null terminated
  tokens[n_tokens] = NULL;

  return tokens;
}

void print_tokens(char **tokens)
{
  for ( ; *tokens; tokens++) {
    printf("%s\n", *tokens);
  }
}

node_t *get_node(void *fsptr, directory_t *dict, const char *child)
{
  size_t n_children = dict->number_children;
  __off_t *children = off_to_ptr(fsptr, dict->children);
  node_t *node;

  //Check if we need to go the parent directory
  if (strcmp(child, "..") == 0) {
    return ((node_t *) off_to_ptr(fsptr, children[0]));
  }

  //We start from the second children because the first one is ".." (parent)
  for (size_t i = ((size_t) 1); i < n_children; i++) {
    node = ((node_t *) off_to_ptr(fsptr, children[i]));
    if (strcmp(node->name, child)) {
      return node;
    }
  }

  return NULL;
}

node_t *path_solver(void *fsptr, const char *path, int skip_n_tokens)
{
  //Check if the path start at the root directory
  if (*path != '/') {
    return NULL;
  }

  //Get root directory
  node_t *node = off_to_ptr(fsptr, ((handler_t *) fsptr)->root_dir);
  //Break path into tokens
  char **tokens = tokenize('/', path, skip_n_tokens);

  for (char *token = *tokens; token != NULL; token++) {
    //Files cannot have children
    if (node->is_file) {
      return NULL;
    }
    //If token is "." we stay on the same directory
    if (strcmp(token, ".") != 0) {
      node = get_node(fsptr, &node->type.directory, token);
      //Check that the child was successfully retrieved
      if (node == NULL) {
        return NULL;
      }
    }
  }

  return node;
}

node_t *make_inode(void *fsptr, const char *path, int *errnoptr, int isfile)
{
  //Call path solver without the last node name because that is the file name if valid path name is given
  node_t *parent_node = path_solver(fsptr, path, 1);

  //Check that the file parent exist
  if (parent_node == NULL) {
    *errnoptr = ENOENT;
    return NULL;
  }

  //Check that the node returned is a directory
  if (parent_node->is_file) {
    *errnoptr = ENOTDIR;
    return NULL;
  }

  //Get directory from node
  directory_t *dict = &parent_node->type.directory;

  //Get last token which have the filename
  unsigned long len;
  char *new_node_name = get_last_token(path,&len);

  //Check that the parent doesn't contain a node with the same name as the one we are about to create
  if (get_node(fsptr,dict,new_node_name) != NULL) {
    *errnoptr = EEXIST;
    return NULL;
  }

  //Check that the name is between 1 and NAME_MAX_LEN characters long
  len = strlen(new_node_name);

  if ( (len == 0) || (len > NAME_MAX_LEN) ) {
    //TODO: Ask Lauter how to handle if the name len is 0
    *errnoptr = ENAMETOOLONG;
    return NULL;
  }

  __off_t *children = &dict->children;
  AllocateFrom *block = (((void *) children) - sizeof(size_t));

  //Make the node and put it in the directory child list
  // First check if the directory list have free places to added nodes to
  //  Amount of memory allocated doesn't count the sizeof(size_t) as withing the available size
  size_t max_children = (block->remaining)/sizeof(__off_t);
  size_t *ask_size = (size_t *) malloc(sizeof(size_t));
  if (max_children == dict->number_children) {
    *ask_size = block->remaining*2;
    //Make more space for another children
    block = __realloc_impl(fsptr, block, ask_size);
    //Check if malloc was successful
    if ( (block == NULL) || (((block->remaining)/sizeof(__off_t)) == dict->number_children) ) {
      //TODO: refuse to add the file
      return NULL;
    }
  }

  *ask_size = sizeof(node_t);
  node_t *new_node = (node_t *) __malloc_impl(fsptr, fsptr, 0, ask_size);
  if ( (ask_size != 0) || (new_node == NULL) ) {
    __free_impl(fsptr, new_node, sizeof(node_t) + sizeof(size_t));
    //TODO: refuse to make the node
    return NULL;
  }
  memset(new_node->name, '\0', NAME_MAX_LEN + ((size_t) 1));  //File all name characters to '\0'
  memcpy(new_node->name, new_node_name, len); //Copy given name into node->name, memcpy(dst,src,n_bytes)
  update_time(new_node, 1);

  //Add file node to directory children
  children[dict->number_children] = ptr_to_off(fsptr, new_node);
  dict->number_children++;
  update_time(parent_node, 1);

  if (isfile) {
    //Make a node for the file with size of 0
    new_node->is_file = 1;
    file_t *file = &new_node->type.file;
    file->total_size = 0;
    file->first_file_block = 0;
  }
  else {
    //Make a node for the file with size of 0
    new_node->is_file = 0;
    dict = &new_node->type.directory;
    dict->number_children = ((size_t) 1);  //We use the first child space for '..'

    //Call __malloc_impl() to get enough space for 4 children
    *ask_size = 4*sizeof(__off_t);
    __off_t *ptr = ((__off_t *) __malloc_impl(fsptr, fsptr, 0, ask_size));
    if ( (ask_size != 0) || (ptr == NULL) ) {
      __free_impl(fsptr, ptr, sizeof(size_t));
      //TODO: refuse to make the node
      return NULL;
    }
    //Save the offset to get to the children
    dict->children = ptr_to_off(fsptr, ptr);
    //Set first children to point to its parent
    *ptr = ptr_to_off(fsptr, parent_node);
  }

  return new_node;
}

void free_file_info(void *fsptr, file_t *file)
{
  file_block_t *block = off_to_ptr(fsptr, file->first_file_block);
  file_block_t *next;

  //Iterate over all blocks until a block is pointing to fsptr meaning that we are done
  while (((void *) block) != fsptr) {
    //Free block data information
    __free_impl(fsptr, off_to_ptr(fsptr, block->data), sizeof(size_t));
    //Save next block pointer
    next = off_to_ptr(fsptr, block->next_file_block);
    //Free current block
    __free_impl(fsptr, block, sizeof(file_block_t));
    //Update current block with the next file_t for the next iteration
    block = next;
  }
}

void remove_node(void *fsptr, directory_t *dict, node_t *node)
{
  //Iterate over the files in dict and remove the file_node which we assume to be already free by calling free_file_info with &file_node->type.file
  size_t n_children = dict->number_children;
  __off_t *children = off_to_ptr(fsptr, dict->children);
  size_t index;
  __off_t node_off = ptr_to_off(fsptr, node);

  //Find the index where the node is at
  for (index = 1; index < n_children; index++) {
    if (children[index] == node_off) {
      break;
    }
  }

  //File must be at index
  __free_impl(fsptr, node, sizeof(node_t) + sizeof(size_t));

  //Move the remaining nodes one to the left to cover the node remove
  for ( ; index < n_children-1; index++) {
    children[index] = children[index+1];
  }

  //Set the last to have offset of zero and update number of children
  children[index] = ((__off_t) 0);
  dict->number_children--;

  //See if we can free some memory by half while keeping at least 4 offsets
  //TODO:
}
/* End of helper functions */

/* Implements an emulation of the stat system call on the filesystem of size fssize pointed to by fsptr. 

   If path can be followed and describes a file or directory that exists and is accessable, the access information is 
   put into stbuf. 

   On success, 0 is returned. On failure, -1 is returned and the appropriate error code is put into *errnoptr.

   man 2 stat documents all possible error codes and gives more detail on what fields of stbuf need to be filled in. Essentially,
   only the following fields need to be supported:

   st_uid      the value passed in argument
   st_gid      the value passed in argument
   st_mode     (as fixed values S_IFDIR | 0755 for directories,
                                S_IFREG | 0755 for files)
   st_nlink    (as many as there are subdirectories (not files) for directories
                (including . and ..),
                1 for files)
   st_size     (supported only for files, where it is the real file size)
   st_atim
   st_mtim
*/
int __myfs_getattr_implem(void *fsptr, size_t fssize, int *errnoptr, uid_t uid, gid_t gid, const char *path, struct stat *stbuf)
{
  node_t *node = path_solver(fsptr, path, 0);

  //Path could not be solved
  if (node == NULL) {
    *errnoptr = ENOENT;
    return -1;
  }
  
  stbuf->st_uid = uid;
  stbuf->st_gid = gid;

  if (node->is_file) {
    stbuf->st_nlink = ((nlink_t) 1);
<<<<<<< HEAD
    stbuf->st_size = ((off_t) node->type.file.total_size);
    stbuf->st_atimespec = node->times[0];
    stbuf->st_mtimespec = node->times[1];
=======
    stbuf->st_size = node->type.file.total_size;
    stbuf->st_mode = S_IFREG;
    stbuf->st_atim = node->times[0];
    stbuf->st_mtim = node->times[1];
>>>>>>> 729b8482
  }
  else {
    stbuf->st_mode = S_IFDIR;
    directory_t *dict = &node->type.directory;
    __off_t *children = off_to_ptr(fsptr, dict->children);
    stbuf->st_nlink = 2;
    for (size_t i = 1; i < dict->number_children; i++) {
<<<<<<< HEAD
      //TODO: Create variable for children (make them into pointers using off_to_ptr), 
      //check wether the child is a file or a directory, only count for directories.
      if (!((node_t *) off_to_ptr(fsptr, children[i]))->is_file) {
=======
      if (!off_to_ptr(fsptr, children[i])->is_file) {
>>>>>>> 729b8482
        stbuf->st_nlink++;
      }
    }
  }

  return 0;
}

/* Implements an emulation of the readdir system call on the filesystem of size fssize pointed to by fsptr. 

   If path can be followed and describes a directory that exists and is accessable, the names of the subdirectories and files 
   contained in that directory are output into *namesptr. The . and .. directories must not be included in that listing.

   If it needs to output file and subdirectory names, the function starts by allocating (with calloc) an array of pointers to
   characters of the right size (n entries for n names). Sets *namesptr to that pointer. It then goes over all entries
   in that array and allocates, for each of them an array of characters of the right size (to hold the i-th name, together 
   with the appropriate '\0' terminator). It puts the pointer into that i-th array entry and fills the allocated array
   of characters with the appropriate name. The calling function will call free on each of the entries of *namesptr and 
   on *namesptr.

   The function returns the number of names that have been put into namesptr. 

   If no name needs to be reported because the directory does not contain any file or subdirectory besides . and .., 0 is 
   returned and no allocation takes place.

   On failure, -1 is returned and the *errnoptr is set to the appropriate error code. 

   The error codes are documented in man 2 readdir.

   In the case memory allocation with malloc/calloc fails, failure is indicated by returning -1 and setting *errnoptr to EINVAL.
*/
int __myfs_readdir_implem(void *fsptr, size_t fssize, int *errnoptr, const char *path, char ***namesptr)
{
  node_t *node = path_solver(fsptr, path, 0);

  //Path could not be solved
  if (node == NULL) {
    *errnoptr = ENOENT;
    return -1;
  }

  //Check that the node is a directory
  if (node->is_file) {
    *errnoptr = ENOTDIR;
    return -1;
  }

  //Check that directory have more than ".", ".." nodes inside
  directory_t *dict = &node->type.directory;
  if (dict->number_children == 1) {
    return 0;
  }

  //Allocate space for all children, except "." and ".."
  size_t n_children = dict->number_children-((size_t) 1);
  void **ptr = calloc(n_children, sizeof(char *));
  __off_t *children = off_to_ptr(fsptr, dict->children);

  //Check that calloc call was successful
  if (ptr == NULL) {
    *errnoptr = EINVAL;
    return -1;
  }

  char **names = ((char **) ptr);

  //Fill array of names
  for (size_t i = ((size_t) 1); i < n_children; i++) {
    node = ((node_t *) off_to_ptr(fsptr, children[i]));
    strcpy(names[i-1], node->name); //strcpy(dst,src)
  }

  *namesptr = names;
  return ((int) n_children);
}

/* Implements an emulation of the mknod system call for regular files on the filesystem of size fssize pointed to by fsptr.

   This function is called only for the creation of regular files.

   If a file gets created, it is of size zero and has default ownership and mode bits.

   The call creates the file indicated by path.

   On success, 0 is returned.

   On failure, -1 is returned and *errnoptr is set appropriately.

   The error codes are documented in man 2 mknod.
*/
int __myfs_mknod_implem(void *fsptr, size_t fssize, int *errnoptr, const char *path)
{
  //Make a directory, 1 because it is a file
  node_t *node = make_inode(fsptr, path, errnoptr, 1);

  //Check if the node was successfully created, if it wasn't the errnoptr was already set so we just return failure with -1
  if (node == NULL) {
    return -1;
  }

  return 0;
}

/* Implements an emulation of the unlink system call for regular files on the filesystem of size fssize pointed to by fsptr.

   This function is called only for the deletion of regular files.

   On success, 0 is returned.

   On failure, -1 is returned and *errnoptr is set appropriately.

   The error codes are documented in man 2 unlink.
*/
int __myfs_unlink_implem(void *fsptr, size_t fssize, int *errnoptr, const char *path)
{
  //Call path_solver with a 1 because we want the directory node where the filename belongs to
  node_t *node = path_solver(fsptr, path, 1);

  //Check that the file parent exist
  if(node == NULL){
    *errnoptr = ENOENT;
    return -1;
  }

  //Check that the node returned is a directory
  if (node->is_file) {
    *errnoptr = ENOTDIR;
    return -1;
  }

  //Get directory from node
  directory_t *dict = &node->type.directory;

  //Get last token which have the filename
  unsigned long len;
  char *filename = get_last_token(path, &len);

  //Check that the parent don't contain a node with the same name as the one we are about to create
  node_t *file_node = get_node(fsptr, dict, filename);

  //Check that file_node is actually a file
  if (file_node->is_file == 0) {
    //Path given lead to a directory not a file
    *errnoptr = EISDIR;
    return -1;
  }

  //Free file information
  file_t *file = &file_node->type.file;
  if (file->total_size != 0) {
    free_file_info(fsptr, file);
  }

  //Remove file_node from parent directory
  remove_node(fsptr, dict, file_node);

  //Free file_node
  __free_impl(fsptr, file_node, sizeof(node_t) + sizeof(size_t));

  return 0;
}

/* Implements an emulation of the rmdir system call on the filesystem of size fssize pointed to by fsptr. 

   The call deletes the directory indicated by path.

   On success, 0 is returned.

   On failure, -1 is returned and *errnoptr is set appropriately.

   The function call must fail when the directory indicated by path is not empty (if there are files or subdirectories
   other than . and ..).

   The error codes are documented in man 2 rmdir.
*/
int __myfs_rmdir_implem(void *fsptr, size_t fssize, int *errnoptr, const char *path)
{
  //We can access the parent directory as the first children of the return directory
  //TODO: Fix the algorithm
  node_t *node = path_solver(fsptr, path, 0);

  //Check that the node exist
  if (node == NULL){
    *errnoptr = ENOENT;
    return -1;
  }

  //Check that the node returned is not a file
  if (node->is_file) {
    *errnoptr = ENOTDIR;
    return -1;
  }

  //Check that the directory is empty (only the parent can be there "..")
  directory_t *dict = &node->type.directory;
  if (dict->number_children != 1) {
    *errnoptr = ENOTEMPTY;
    return -1;
  }

  //Get parent directory
  __off_t *children = off_to_ptr(fsptr, dict->children);
  node_t *parent_node = off_to_ptr(fsptr, *children);

  //Free children of node and the node itself
  __free_impl(fsptr, children, sizeof(size_t));
  __free_impl(fsptr, node, sizeof(node_t) + sizeof(size_t));

  //Remove directory from parent directory
  remove_node(fsptr, &parent_node->type.directory, node);

  return 0;
}

/* Implements an emulation of the mkdir system call on the filesystem of size fssize pointed to by fsptr. 

   The call creates the directory indicated by path.

   On success, 0 is returned.

   On failure, -1 is returned and *errnoptr is set appropriately.

   The error codes are documented in man 2 mkdir.
*/
int __myfs_mkdir_implem(void *fsptr, size_t fssize, int *errnoptr, const char *path)
{
  //Make a directory, 0 because it is not a file
  node_t *node = make_inode(fsptr, path, errnoptr, 0);

  //Check if the node was successfully created, if it wasn't the errnoptr was already set so we just return failure with -1
  if (node == NULL) {
    return -1;
  }

  return 0;
}

/* Implements an emulation of the rename system call on the filesystem of size fssize pointed to by fsptr. 

   The call moves the file or directory indicated by from to to.

   On success, 0 is returned.

   On failure, -1 is returned and *errnoptr is set appropriately.

   Caution: the function does more than what is hinted to by its name. In cases the from and to paths differ, the file is moved out of 
   the from path and added to the to path.

   The error codes are documented in man 2 rename.
*/
int __myfs_rename_implem(void *fsptr, size_t fssize, int *errnoptr, const char *from, const char *to)
{
  /* STUB */
  return -1;
}

/* Implements an emulation of the truncate system call on the filesystem of size fssize pointed to by fsptr. 

   The call changes the size of the file indicated by path to offset bytes.

   When the file becomes smaller due to the call, the extending bytes are removed. When it becomes larger, zeros are appended.

   On success, 0 is returned.

   On failure, -1 is returned and *errnoptr is set appropriately.

   The error codes are documented in man 2 truncate.
*/
int __myfs_truncate_implem(void *fsptr, size_t fssize, int *errnoptr, const char *path, off_t offset)
{
  if (offset < 0) {
    //TODO: Check what needs to be done if offset is 0
  }

  size_t size = ((size_t) offset);

  //Get the node where the file is located
  node_t *node = path_solver(fsptr, path, 0);

  //Checks if path is valid, if not valid return -1
  if (node == NULL) {
    //TODO: Set errnoptr
    return -1;
  }

  //If node is not a file we cannot truncated
  if (!node->is_file) {
    //TODO: Set errnoptr
    return -1;
  }

  file_t *file = &node->type.file;
  file_block_t *block = off_to_ptr(fsptr, file->first_file_block);

  //If the new size is the same we do nothing
  if (file->total_size == size) {
    //File has not been modify, only access
    update_time(node, 0);
    return 0;
  }
  //If the new size if less we make an AllocateFrom object (if possible) and send it to __free_impl()
  else if (file->total_size > size) {
    //File would be access and modify
    update_time(node, 1);
    //TODO:
  }
  //Otherwise, the size is greater than the previous size so we append 0's to it by calling __malloc_impl()
  else {
    //File would be access and modify
    update_time(node, 1);
    //TODO:
  }

  return 0;
}

/* Implements an emulation of the open system call on the filesystem  of size fssize pointed to by fsptr, without actually performing
   the opening of the file (no file descriptor is returned).

   The call just checks if the file (or directory) indicated by path can be accessed, i.e. if the path can be followed to an existing
   object for which the access rights are granted.

   On success, 0 is returned.

   On failure, -1 is returned and *errnoptr is set appropriately.

   The two only interesting error codes are 

   * EFAULT: the filesystem is in a bad state, we can't do anything

   * ENOENT: the file that we are supposed to open doesn't exist (or a subpath).

   It is possible to restrict ourselves to only these two error conditions. It is also possible to implement more detailed error
   condition answers.

   The error codes are documented in man 2 open.
*/
int __myfs_open_implem(void *fsptr, size_t fssize, int *errnoptr, const char *path)
{
  //Get the node where the file is located
  node_t *node = path_solver(fsptr, path, 0);

  //Checks if path is valid, if not valid return -1
  if (node == NULL) {
    *errnoptr = ENOENT;
    return -1;
  }

  //Checks if node is a file, if it is a file return 0
  return node->is_file ? 0 : -1;
}

/* Implements an emulation of the read system call on the filesystem of size fssize pointed to by fsptr.

   The call copies up to size bytes from the file indicated by path into the buffer, starting to read at offset. See the man page
   for read for the details when offset is beyond the end of the file etc.

   On success, the appropriate number of bytes read into the buffer is returned. The value zero is returned on an end-of-file condition.

   On failure, -1 is returned and *errnoptr is set appropriately.

   The error codes are documented in man 2 read.
*/
int __myfs_read_implem(void *fsptr, size_t fssize, int *errnoptr, const char *path, char *buf, size_t size, off_t offset)
{
  //Check taht the offset is positive
  if (offset < 0) {
    //TODO: set errnoptr
    return -1;
  }

  //off_t is signed but we already know that it is positive so we change it to size_t
  size_t remaining = ((size_t) offset);

  //Getting file node
  node_t *node = path_solver(fsptr, path, 0);

  //Check if path is valid
  if(node == NULL) {
    *errnoptr = ENOENT;
    return -1;
  }

  //Check that node is a file
  if(!node->is_file) {
    *errnoptr = EISDIR;
    return -1;
  }

  //Check that the file have more bytes than the remaining so we don't have to iterate it
  file_t *file = &node->type.file;
  if (file->total_size < remaining) {
    return 0;
  }
  
  file_block_t *block = off_to_ptr(fsptr, file->first_file_block);
  size_t index;

  while (remaining != ((off_t)0)) {
    //If we are not getting information from this block
    if (remaining >= block->size) {
      remaining -= block->size;
      block = off_to_ptr(fsptr, block->next_file_block);
    }
    else {
      index = remaining;
      remaining = 0;
    }
  }

  //We have the index to where to start reading so we start populating the buffer
  size_t read_n_bytes = size > (block->allocated-index) ? (block->allocated-index) : size;
  memcpy(buf, &off_to_ptr(fsptr,block->data)[index], read_n_bytes);
  size -= read_n_bytes;
  index = read_n_bytes;
  block = off_to_ptr(fsptr, block->next_file_block);

  while ( (size > ((size_t) 0)) && (block != fsptr) ) {
    read_n_bytes = size > block->allocated ? block->allocated : size;
    memcpy(&buf[index], off_to_ptr(fsptr, block->data), read_n_bytes);
    //Update size to subtract what you already read
    size -= read_n_bytes;
    //Keeps track of where in the buffer we last wrote
    index += read_n_bytes;
    block = off_to_ptr(fsptr, block->next_file_block);
  }

  return 0;
}

/* Implements an emulation of the write system call on the filesystem of size fssize pointed to by fsptr.

   The call copies up to size bytes to the file indicated by path into the buffer, starting to write at offset. See the man page
   for write for the details when offset is beyond the end of the file etc.

   On success, the appropriate number of bytes written into the file is returned. The value zero is returned on an end-of-file condition.

   On failure, -1 is returned and *errnoptr is set appropriately.

   The error codes are documented in man 2 write.
*/
int __myfs_write_implem(void *fsptr, size_t fssize, int *errnoptr, const char *path, const char *buf, size_t size, off_t offset)
{
  //Check that the offset is positive
  if (offset < 0) {
    *errnoptr = EFAULT;
    return -1;
  }

  size_t remaining = ((size_t) offset);
  node_t *node = path_solver(fsptr, path, 0);

  //Checks if path is valid, if not valid return -1
  if (node == NULL) {
    *errnoptr = ENOENT;
    return -1;
  }

  //If node is not a file we cannot read
  if (!node->is_file) {
    *errnoptr = EISDIR;
    return -1;
  }

  //Check that the file have more bytes than the remaining so we don't have to iterate it
  file_t *file = &node->type.file;
  if (file->total_size < remaining) {
    *errnoptr = EFBIG;
    return 0;
  }

  //TODO: continue
  return -1;
}

/* Implements an emulation of the utimensat system call on the filesystem of size fssize pointed to by fsptr.

   The call changes the access and modification times of the file or directory indicated by path to the values in ts.

   On success, 0 is returned.

   On failure, -1 is returned and *errnoptr is set appropriately.

   The error codes are documented in man 2 utimensat.
*/
int __myfs_utimens_implem(void *fsptr, size_t fssize, int *errnoptr, const char *path, const struct timespec ts[2])
{
  //First element is the access time and the second element is the last modification time

  node_t *node = path_solver(fsptr, path, 0);

  if (node == NULL) {
    *errnoptr = EINVAL;
    return -1;
  }

  //Update last access time
  node->times[0] = ts[0];

  //Update last modification
  node->times[1] = ts[1];

  return 0;
}

/* Implements an emulation of the statfs system call on the filesystem of size fssize pointed to by fsptr.

   The call gets information of the filesystem usage and puts in into stbuf.

   On success, 0 is returned.

   On failure, -1 is returned and *errnoptr is set appropriately.

   The error codes are documented in man 2 statfs.

   Essentially, only the following fields of struct statvfs need to be supported:

   f_bsize   fill with what you call a block (typically 1024 bytes)
   f_blocks  fill with the total number of blocks in the filesystem
   f_bfree   fill with the free number of blocks in the filesystem
   f_bavail  fill with same value as f_bfree
   f_namemax fill with your maximum file/directory name, if your filesystem has such a maximum
*/
int __myfs_statfs_implem(void *fsptr, size_t fssize, int *errnoptr, struct statvfs* stbuf)
{
  //Get the handler
  handler_t *handler = ((handler_t *) fsptr);

  //Populate what we call a block
  stbuf->f_bsize = BLOCK_SIZE;

  //Save how many block we have in our file system
  stbuf->f_blocks = ((u_int) handler->size/BLOCK_SIZE);

  //Set how many free number of blocks we have in our file system
  //TODO: Check if by adding all the free memory spaces and diving it by a block size is good enough
  // or if we need the number of free space that have BLOCK_SIZE of bytes free to use
  size_t bytes_free = ((size_t) 0);
  List *LL = get_free_memory_ptr(fsptr);
  AllocateFrom *block;
  void *temp;

  //Iterate over all free block and get the amount of bytes that have not been used
  for (temp = off_to_ptr(fsptr, LL->first_space); temp != fsptr; temp = off_to_ptr(fsptr, block->next_space)) {
    block = temp - sizeof(size_t);
    bytes_free += block->remaining + sizeof(size_t);
  }

  //Set the amount of free blocks
  stbuf->f_bfree = ((u_int) bytes_free/BLOCK_SIZE);

  //For us f_bavail is the same as f_bfree
  stbuf->f_bavail = stbuf->f_bfree;

  //Say what is the maximum word length that a node can have as
  stbuf->f_namemax = NAME_MAX_LEN;

  //TODO: Check what type of errors we can encounter an set errnoptr as appropriate

  return 0;
}

/* END of FUSE implementation */

<|MERGE_RESOLUTION|>--- conflicted
+++ resolved
@@ -1,1460 +1,1447 @@
-/*MyFS: a tiny file-system written for educational purposes
-
-  MyFS is 
-
-  Copyright 2018-21 by
-
-  University of Alaska Anchorage, College of Engineering.
-
-  Copyright 2022
-
-  University of Texas at El Paso, Department of Computer Science.
-
-  Contributors: Christoph Lauter
-                ... 
-                ... and
-                ...
-  and based on 
-
-  FUSE: Filesystem in Userspace
-  Copyright (C) 2001-2007  Miklos Szeredi <miklos@szeredi.hu>
-
-  This program can be distributed under the terms of the GNU GPL.
-  See the file COPYING.
-
-  gcc -Wall myfs.c implementation.c `pkg-config fuse --cflags --libs` -o myfs
-*/
-
-#include <stddef.h>
-#include <sys/stat.h>
-#include <sys/statvfs.h>
-#include <stdint.h>
-#include <string.h>
-#include <time.h>
-#include <stdlib.h>
-#include <sys/types.h>
-#include <unistd.h>
-#include <fcntl.h>
-#include <errno.h>
-#include <stdio.h>
-#include "implementation.h"
-
-/* The filesystem you implement must support all the 13 operations stubbed out below. There need not be support for access rights,
-   links, symbolic links. There needs to be support for access and modification times and information for statfs.
-
-   The filesystem must run in memory, using the memory of size fssize pointed to by fsptr. The memory comes from mmap and 
-   is backed with a file if a backup-file is indicated. When the filesystem is unmounted, the memory is written back to 
-   that backup-file. When the filesystem is mounted again from the backup-file, the same memory appears at the newly mapped
-   in virtual address. The filesystem datastructures hence must not store any pointer directly to the memory pointed to by fsptr; it
-   must rather store offsets from the beginning of the memory region.
-
-   When a filesystem is mounted for the first time, the whole memory region of size fssize pointed to by fsptr reads as zero-bytes. When
-   a backup-file is used and the filesystem is mounted again, certain parts of the memory, which have previously been written, may read
-   as non-zero bytes. The size of the memory region is at least 2048 bytes.
-
-   CAUTION:
-
-   * You MUST NOT use any global variables in your program for reasons due to the way FUSE is designed.
-
-   You can find ways to store a structure containing all "global" data at the start of the memory region representing the filesystem.
-
-   * You MUST NOT store (the value of) pointers into the memory region that represents the filesystem. Pointers are virtual memory
-   addresses and these addresses are ephemeral. Everything will seem okay UNTIL you remount the filesystem again.
-
-   You may store offsets/indices (of type size_t) into the filesystem. These offsets/indices are like pointers: instead of
-   storing the pointer, you store how far it is away from the start of the memory region. You may want to define a type for your offsets
-   and to write two functions that can convert from pointers to offsets and vice versa.
-
-   * You may use any function out of libc for your filesystem, including (but not limited to) malloc, calloc, free, strdup,
-   strlen, strncpy, strchr, strrchr, memset, memcpy. However, your filesystem MUST NOT depend on memory outside of the filesystem
-   memory region. Only this part of the virtual memory address space gets saved into the backup-file. As a matter of course, your FUSE
-   process, which implements the filesystem, MUST NOT leak memory: be careful in particular not to leak tiny amounts of memory that
-   accumulate over time. In a working setup, a FUSE process is supposed to run for a long time!
-
-   It is possible to check for memory leaks by running the FUSE process inside valgrind:
-
-   valgrind --leak-check=full ./myfs --backupfile=test.myfs ~/fuse-mnt/ -f
-
-   However, the analysis of the leak indications displayed by valgrind is difficult as libfuse contains some small memory leaks (which do
-   not accumulate over time). We cannot (easily) fix these memory leaks inside libfuse.
-
-   * Avoid putting debug messages into the code. You may use fprintf for debugging purposes but they should all go away in the final
-   version of the code. Using gdb is more professional, though.
-
-   * You MUST NOT fail with exit(1) in case of an error. All the functions you have to implement have ways to indicated failure
-   cases. Use these, mapping your internal errors intelligently onto the POSIX error conditions.
-
-   * And of course: your code MUST NOT SEGFAULT!
-
-   It is reasonable to proceed in the following order:
-
-   (1)   Design and implement a mechanism that initializes a filesystem whenever the memory space is fresh. That mechanism can be
-         implemented in the form of a filesystem handle into which the filesystem raw memory pointer and sizes are translated.
-         Check that the filesystem does not get reinitialized at mount time if you initialized it once and unmounted it but that all
-         pieces of information (in the handle) get read back correctly from the backup-file. 
-
-   (2)   Design and implement functions to find and allocate free memory regions inside the filesystem memory space. There need to be 
-         functions to free these regions again, too. Any "global" variable goes into the handle structure the mechanism designed at step (1) 
-         provides.
-
-   (3)   Carefully design a data structure able to represent all the pieces of information that are needed for files and
-         (sub-)directories.  You need to store the location of the root directory in a "global" variable that, again, goes into the 
-         handle designed at step (1).
-
-   (4)   Write __myfs_getattr_implem and debug it thoroughly, as best as you can with a filesystem that is reduced to one
-         function. Writing this function will make you write helper functions to traverse paths, following the appropriate
-         subdirectories inside the file system. Strive for modularity for these filesystem traversal functions.
-
-   (5)   Design and implement __myfs_readdir_implem. You cannot test it besides by listing your root directory with ls -la and looking
-         at the date of last access/modification of the directory (.). Be sure to understand the signature of that function and use
-         caution not to provoke segfaults nor to leak memory.
-
-   (6)   Design and implement __myfs_mknod_implem. You can now touch files with 
-
-         touch foo
-
-         and check that they start to exist (with the appropriate access/modification times) with ls -la.
-
-   (7)   Design and implement __myfs_mkdir_implem. Test as above.
-
-   (8)   Design and implement __myfs_truncate_implem. You can now create files filled with zeros:
-
-         truncate -s 1024 foo
-
-   (9)   Design and implement __myfs_statfs_implem. Test by running df before and after the truncation of a file to various lengths. 
-         The free "disk" space must change accordingly.
-
-   (10)  Design, implement and test __myfs_utimens_implem. You can now touch files at different dates (in the past, in the future).
-
-   (11)  Design and implement __myfs_open_implem. The function can only be tested once __myfs_read_implem and __myfs_write_implem are
-         implemented.
-
-   (12)  Design, implement and test __myfs_read_implem and __myfs_write_implem. You can now write to files and read the data back:
-
-         echo "Hello world" > foo
-         echo "Hallo ihr da" >> foo
-         cat foo
-
-         Be sure to test the case when you unmount and remount the filesystem: the files must still be there, contain the same
-         information and have the same access and/or modification times.
-
-   (13)  Design, implement and test __myfs_unlink_implem. You can now remove files.
-
-   (14)  Design, implement and test __myfs_unlink_implem. You can now remove directories.
-
-   (15)  Design, implement and test __myfs_rename_implem. This function is extremely complicated to implement. Be sure to cover all 
-         cases that are documented in man 2 rename. The case when the new path exists already is really hard to implement. Be sure to 
-         never leave the filessystem in a bad state! Test thoroughly using mv on (filled and empty) directories and files onto 
-         inexistant and already existing directories and files.
-
-   (16)  Design, implement and test any function that your instructor might have left out from this list. There are 13 functions 
-         __myfs_XXX_implem you have to write.
-
-   (17)  Go over all functions again, testing them one-by-one, trying to exercise all special conditions (error conditions): set
-         breakpoints in gdb and use a sequence of bash commands inside your mounted filesystem to trigger these special cases. Be
-         sure to cover all funny cases that arise when the filesystem is full but files are supposed to get written to or truncated
-         to longer length. There must not be any segfault; the user space program using your filesystem just has to report an
-         error. Also be sure to unmount and remount your filesystem, in order to be sure that it contents do not change by
-         unmounting and remounting. Try to mount two of your filesystems at different places and copy and move (rename!)
-         (heavy) files (your favorite movie or song, an image of a cat etc.) from one mount-point to the other. None of the two FUSE
-         processes must provoke errors. Find ways to test the case when files have holes as the process that wrote them seeked
-         beyond the end of the file several times. Your filesystem must support these operations at least by making the holes explicit 
-         zeros (use dd to test this aspect).
-
-   (18)  Run some heavy testing: copy your favorite movie into your filesystem and try to watch it out of the filesystem.
-*/
-
-/* START memory allocation implementations */
-
-/* Make an AllocateFrom item using length and start and add it to the list which does it in ascending order */
-void add_allocation_space(void *fsptr, List *LL, AllocateFrom *alloc)
-{
-  AllocateFrom *temp;
-  __off_t temp_off = LL->first_space;
-  __off_t alloc_off = ptr_to_off(fsptr, alloc);
-
-  //New space address is less than the first_space in LL
-  if (temp_off > alloc_off) {
-    /* At this point we know that alloc comes before LL->first_space */
-    LL->first_space = alloc_off; //Update first space
-    //Check if we can merge LL->first_space and alloc
-    if ( (alloc_off + sizeof(size_t) + alloc->remaining) == temp_off ) {
-      //Get first pointer
-      temp = off_to_ptr(fsptr, temp_off);
-      //Combine the spaces available
-      alloc->remaining += sizeof(size_t) + temp->remaining;
-      //Update pointers
-      alloc->next_space = temp->next_space;
-    }
-    //We couldn't merge so we just add it as the first_space and update pointers
-    else {
-      alloc->next_space = temp_off;
-    }
-  }
-  //Find after what pointer does alloc should be added
-  else {
-    temp = off_to_ptr(fsptr, temp_off);
-    //Get the last pointer that is in lower memory than alloc
-    while ( (temp->next_space != 0) && (temp->next_space < alloc_off) ) {
-      temp = off_to_ptr(fsptr, temp->next_space);
-    }
-    temp_off = ptr_to_off(fsptr, temp);
-
-    //At this point, temp_off < alloc_off < temp->next_space. But, there is no guaranty that temp->next_space != 0 (NULL)
-
-    //If temp->next_space != 0 we make alloc_off to point to it and try to merge them
-    __off_t after_alloc_off = temp->next_space;
-    if (after_alloc_off != 0) {
-      //Check if we can merge alloc and after_alloc
-      if ( (alloc_off + sizeof(size_t) + alloc->remaining) == after_alloc_off ) {
-        AllocateFrom *after_alloc = off_to_ptr(fsptr, after_alloc_off);
-        alloc->remaining += sizeof(size_t) + after_alloc->remaining;
-        alloc->next_space = after_alloc->next_space;
-      }
-      //We couldn't merge them
-      else {
-        alloc->next_space = after_alloc_off;
-      }
-    }
-    //alloc is the last space available in memory ascending order
-    else {
-      alloc->next_space = 0;
-    }
-    //Try to merge temp and alloc
-    if ( (temp_off + sizeof(size_t) + temp->remaining) == alloc_off ) {
-      temp->remaining += sizeof(size_t) + alloc->remaining;
-      temp->next_space = alloc->next_space;
-    }
-    //We couldn't merge them
-    else {
-      temp->next_space = alloc_off;
-    }
-  }
-}
-
-/* Check if the offset for pref_ptr is 0, if so we get any block for size, otherwise we try to find the block after it and get as much from
- * it as possible and get the rest from the largest block
- */
-void *get_allocation(void *fsptr, List *LL, void *org_pref_ptr, size_t pref_to_beginning, size_t *size)
-{
-  //org_pref_ptr is a ptr (needs -sizeof(size_t)) which we would like to find and use the block after it if it is on free memory
-  // There is no guarantee that it its offset is not 0, if so, we don't consider it
-  AllocateFrom *org_pref;
-  __off_t pref_off = ((__off_t) 0);
-  AllocateFrom *before_pref;
-  int pref_found = 0;
-
-  //Before current space
-  __off_t before_temp_off;
-  AllocateFrom *before_temp;
-
-  //current space
-  __off_t temp_off;
-  AllocateFrom *temp;
-
-  //Largest block variables
-  AllocateFrom *before_largest;
-  __off_t largest_off;
-  AllocateFrom *largest;
-  size_t largest_size;
-
-  //Use this ptr if a new block needs to be return
-  AllocateFrom *ptr = NULL;
-
-  //Save first space
-  before_temp_off = LL->first_space;
-
-  //If before_temp have an offset of zero we have use all possible space in memory
-  if (!before_temp_off) {
-    return NULL;
-  }
-
-  if (org_pref_ptr != fsptr) {
-    org_pref = ((AllocateFrom *) (org_pref_ptr - pref_to_beginning));
-    pref_off = ptr_to_off(fsptr, org_pref_ptr) + org_pref->remaining;
-  }
-
-  //We currently have before_temp as our largest block
-  before_temp = off_to_ptr(fsptr, before_temp_off);
-
-  largest_off = before_temp_off;
-  largest = before_temp;
-  largest_size = before_temp->remaining;
-
-  //Get next space
-  temp_off = before_temp->next_space;
-  temp = off_to_ptr(fsptr, temp_off);
-
-  //Iterate the list until the first block that can hold size and the block after pref_ptr is found (or pass because it is not there)
-  while (temp_off != ((__off_t) 0)) {
-    //Check if temp_off is the prefer block that we are looking for or if temp have more space available than the previous largest
-    if ( (pref_off == temp_off) || (temp->remaining > largest_size) ) {
-      //If temp_off is pref we would not like to update largest space so we have two places to get space from
-      if (pref_off == temp_off) {
-        //pref_found was successfully found
-        pref_found = 1;
-        before_pref = before_temp;
-      }
-      //Update largest space
-      else {
-        before_largest = before_temp;
-        largest_off = temp_off;
-        largest = temp;
-        largest_size = temp->remaining;
-      }
-    }
-    //Update pointers to next space
-    before_temp_off = temp_off;
-    before_temp = temp;
-    temp_off = temp->next_space;
-    temp = off_to_ptr(fsptr, temp_off);
-  }
-
-  //If the prefer block was found we get as much as we can from it until size or until we run out of bytes available from it
-  if (pref_found) {
-    AllocateFrom *pref = off_to_ptr(fsptr, pref_off);
-    //Check if you can get all size bytes from the prefer block
-    if (pref->remaining >= *size) {
-      //Check if we can make an AllocateFrom object with the remaining space
-      if (pref->remaining > *size + sizeof(AllocateFrom)) {
-        //Set original pref with final total size
-        org_pref->remaining += *size;
-        //Make the new AllocateFrom object
-        temp = ((void *) pref) + *size;
-        temp->remaining = pref->remaining - *size;
-        temp->next_space = pref->next_space;
-        //Update pointers to add temp into list of free blocks
-        before_pref->next_space = pref_off + *size;
-      }
-      //We can't make an AllocateFrom object
-      else {
-        //Add everything that the prefer block have into the original one
-        org_pref->remaining += pref->remaining;
-        //Update pointers so the one that was pointing to the prefer free block is now pointing to the next free
-        before_pref->next_space = pref->next_space;
-      }
-      *size = ((__off_t) 0);
-    }
-    //We couldn't got everything from the prefer block so we get as much as we can from it
-    else {
-      //Add everything that the prefer block have into the original one
-      org_pref->remaining += pref->remaining;
-      //Update pointers so the one that was pointing to the prefer free block is now pointing to the next free
-      before_pref->next_space = pref->next_space;
-      //Update size because we have gotten some space
-      *size -= pref->remaining;
-    }
-  }
-
-  //If size is still not 0 we get as much as we can from it or until size is 0
-  if (*size != ((__off_t) 0)) {
-    ptr = largest;
-    //Check if the largest block can give everything that we are missing
-    if (largest->remaining >= *size) {
-      //Check if we can make an AllocateFrom object after getting size bytes from it
-      if (largest->remaining > *size + sizeof(AllocateFrom)) {
-        //Set original pref with final total size
-        ptr->remaining = *size;
-        //Make the new AllocateFrom object
-        temp = ((void *) largest) + *size;
-        temp->remaining = largest->remaining - *size - sizeof(size_t);
-        temp->next_space = largest->next_space;
-        //Update pointers to add temp list of free blocks
-        before_largest->next_space = largest_off + sizeof(size_t) + *size;
-      }
-      //We can't make an AllocateFrom object so we get everything
-      else {
-        //Use everything that the largest block have
-        before_largest->next_space = largest->next_space;
-      }
-      *size = ((__off_t) 0);
-    }
-    //We couldn't got everything from the largest block so we get as much as we can from it
-    else {
-      //Update pointers
-      before_largest->next_space = largest->next_space;
-      //Update size
-      *size -= largest->remaining;
-    }
-  }
-
-  //We suppose to return the new block address if a new block outside the prefer one was needed
-  return ((void *) ptr);
-}
-
-/* If size is zero, return NULL. Otherwise, call get_allocation with size. */
-void *__malloc_impl(void *fsptr, void *pref_ptr, size_t pref_to_beginning, size_t *size)
-{
-  if (*size == ((size_t) 0)) {
-    return NULL;
-  }
-
-  return get_allocation(fsptr, get_free_memory_ptr(fsptr), pref_ptr, pref_to_beginning, size);
-}
-
-/* If size is less than what already assign to *ptr just lock what is after size and add it using add_allocation_space. */
-void *__realloc_impl(void *fsptr, void *orig_ptr, size_t *size)
-{
-  //If size is 0, we free the ptr and return NULL
-  if (*size == ((size_t) 0)) {
-    __free_impl(fsptr, orig_ptr, sizeof(size_t));
-    return NULL;
-  }
-
-  List *LL = get_free_memory_ptr(fsptr);
-
-  //If ptr is fsptr if the offset was 0 (kind of pointing to null), realloc() is identical to a call to malloc() for size bytes.
-  if (orig_ptr == fsptr) {
-    //fsptr because we don't have a preference over the location of the pointer that would be returned, (offset of 0).
-    return get_allocation(fsptr, LL, fsptr, 0, size);
-  }
-
-  AllocateFrom *alloc = (AllocateFrom *) (((void *) orig_ptr) - sizeof(size_t));
-  AllocateFrom *temp;
-  void *new_ptr;
-
-  //If the new size is less than before but not enough to make an AllocateFrom object
-  if ( (alloc->remaining >= *size) && (alloc->remaining < (*size + sizeof(AllocateFrom))) ) {
-    //No new ptr was created
-    new_ptr = orig_ptr;
-  }
-  //If the new size is less than before and we can create an AllocateFrom element to add to LL
-  else if (alloc->remaining > *size) {
-    //Save what is left in temp and add it to the LL
-    temp = (AllocateFrom *) (orig_ptr + *size);
-    temp->remaining = alloc->remaining - *size - sizeof(size_t);
-    temp->next_space = 0; //Offset of zero
-    add_allocation_space(fsptr, LL, temp);
-    //Update remaining space
-    alloc->remaining = *size;
-    //No new ptr was created
-    new_ptr = orig_ptr;
-  }
-  //If we are asking for more than what we have in alloc
-  else {
-    //Get new space to copy to
-    // fsptr because we don't have a preference over the location of the pointer that would be returned, (offset of 0).
-    new_ptr = get_allocation(fsptr, LL, fsptr, 0, size);
-    //We couldn't get enough space
-    if (new_ptr == NULL) {
-      return NULL;
-    }
-    //Copy what was inside orig_ptr into new_ptr
-    memcpy(new_ptr, orig_ptr, alloc->remaining);
-    //Free the space of the original pointer
-    add_allocation_space(fsptr, LL, alloc);
-  }
-
-  return new_ptr;
-}
-
-/* Add space back to List using add_allocation_space */
-void __free_impl(void *fsptr, void *ptr, size_t off_to_beginning)
-{
-  if (ptr == NULL) {
-    return;
-  }
-
-  List *LL = get_free_memory_ptr(fsptr);
-
-  //Adjust ptr so size_t before to start on the size of pointer
-  AllocateFrom *temp = (AllocateFrom *) (ptr - off_to_beginning);
-  add_allocation_space(fsptr, LL, temp);
-}
-
-/* END memory allocation implementation */
-
-/* START of FUSE implementation */
-
-/* HELPER FUNCTIONS implementations */
-void *off_to_ptr(void *reference, __off_t offset)
-{
-  void *ptr = reference + offset;
-
-  //Check that our pointer address didn't overflow
-  if (ptr < reference) {
-    return NULL;
-  }
-
-  return ptr;
-}
-
-__off_t ptr_to_off(void *reference, void *ptr)
-{
-  __off_t offset = ((__off_t) (ptr - reference));
-
-  //Check that our offset didn't overflow
-  if (((void *) offset) < reference) {
-    return 0;
-  }
-
-  return offset;
-}
-
-void update_time(node_t *node, int set_mod)
-{
-  if (node == NULL) {
-    return;
-  }
-
-  struct timespec ts;
-
-  if (clock_gettime(CLOCK_REALTIME, &ts) == 0) {
-    node->times[0] = ts;
-    if (set_mod) {
-      node->times[1] = ts;
-    }
-  }
-}
-
-List *get_free_memory_ptr(void *fsptr)
-{
-  return off_to_ptr(fsptr, ((handler_t *) fsptr)->free_memory);
-}
-
-void handler(void *fsptr, size_t fssize)
-{
-  handler_t *handle = ((handler_t *) fsptr);
-
-  //If we are mounting the file system for the first time
-  if (handle->magic != MYFS_MAGIC) {
-    //Set general stats
-    handle->magic = MYFS_MAGIC;
-    handle->size = fssize;
-
-    //Save space for root directory
-    //root directory is a node_t variable that starts after the handler_t object at the beginning of our file system
-    handle->root_dir = sizeof(handler_t);     //Only store the offset
-    node_t *root = off_to_ptr(fsptr, handle->root_dir);
-
-    //Set the root directory to be name '/' with 4 children where the parent is NULL
-    memset(root->name, '\0', NAME_MAX_LEN + ((size_t) 1));  //File all name characters to '\0'
-    memcpy(root->name, "/", strlen("/")); //Copy given name into node->name, memcpy(dst,src,n_bytes)
-    update_time(root, 1);
-    root->is_file = 0;
-    directory_t *dict = &root->type.directory;
-    dict->number_children = ((size_t) 1);  //We use the first child space for '..'
-
-    //Root children start after the root node and we first set the header of the block with the amount of children
-    size_t *children_size = off_to_ptr(fsptr, handle->root_dir + sizeof(node_t));
-    *children_size = 4*sizeof(__off_t);
-    dict->children = ptr_to_off(fsptr, ((void *) children_size) + sizeof(size_t));
-    __off_t *ptr = off_to_ptr(fsptr, dict->children);
-    //Root parent doesn't exist so we set it to 0
-    *ptr = 0;
-
-    //Set the free blocks information
-    handle->free_memory = dict->children + *children_size;
-    AllocateFrom *fb = off_to_ptr(fsptr, handle->free_memory);
-    //Set everything on memory to be 0 starting at the first free block + sizeof(size_t)
-    fb->remaining = fssize - handle->free_memory;
-    memset(((void *) fb) + sizeof(size_t), 0, fb->remaining - sizeof(size_t));
-  }
-}
-
-char *get_last_token(const char *path, unsigned long *token_len)
-{
-  unsigned long len = strlen(path);
-  unsigned long index;
-
-  //Find last '/' in path
-  for (index = len-1; index >= 0; index--) {
-    if (path[index] == '/') break;
-  }
-
-  //index is at '/' but we want to start a character after it
-  index++;
-
-  //Set the length of the last node
-  *token_len = len-index;
-
-  //Make a copy of the last token
-  void *ptr = malloc((*token_len+1)*sizeof(char));
-
-  //Check that malloc was successful
-  if (ptr == NULL) {
-    return NULL;
-  }
-
-  char *copy = (char *) ptr;
-  strcpy(copy, &path[index]); //strcpy(dst,src)
-
-  //Add null character to terminate the string
-  copy[*token_len] = '\0';
-
-  return copy;
-}
-
-char **tokenize(const char token, const char *path, int skip_n_tokens)
-{
-  int n_tokens = 0;
-  for (const char *c = path; *c != '\0'; c++) {
-    if (*c == token) {
-      n_tokens++;
-    }
-  }
-  //n_tokens value would be of at least 1 because of root directory
-  //Do not tokenize the last skip_n_tokens
-  n_tokens -= skip_n_tokens;
-
-  char **tokens = (char **) malloc(((u_int) (n_tokens+1))*sizeof(char *));
-  const char *start = &path[1];  //Jump the first character which is '\'
-  const char *end = start;
-  char *t;
-
-  //Populate tokens
-  for (int i = 0; i < n_tokens; i++) {
-    while ( (*end != token) && (*end != '\0') ) {
-      end++;
-    }
-    //Make space for the token
-    t = (char *) malloc((((u_int) (end-start))+((u_int)1))*sizeof(char));
-    //Copy token
-    memcpy(t, start, end-start);
-    t[end-start] = '\0';
-    tokens[i] = t;
-    start = ++end;
-  }
-  //Make array null terminated
-  tokens[n_tokens] = NULL;
-
-  return tokens;
-}
-
-void print_tokens(char **tokens)
-{
-  for ( ; *tokens; tokens++) {
-    printf("%s\n", *tokens);
-  }
-}
-
-node_t *get_node(void *fsptr, directory_t *dict, const char *child)
-{
-  size_t n_children = dict->number_children;
-  __off_t *children = off_to_ptr(fsptr, dict->children);
-  node_t *node;
-
-  //Check if we need to go the parent directory
-  if (strcmp(child, "..") == 0) {
-    return ((node_t *) off_to_ptr(fsptr, children[0]));
-  }
-
-  //We start from the second children because the first one is ".." (parent)
-  for (size_t i = ((size_t) 1); i < n_children; i++) {
-    node = ((node_t *) off_to_ptr(fsptr, children[i]));
-    if (strcmp(node->name, child)) {
-      return node;
-    }
-  }
-
-  return NULL;
-}
-
-node_t *path_solver(void *fsptr, const char *path, int skip_n_tokens)
-{
-  //Check if the path start at the root directory
-  if (*path != '/') {
-    return NULL;
-  }
-
-  //Get root directory
-  node_t *node = off_to_ptr(fsptr, ((handler_t *) fsptr)->root_dir);
-  //Break path into tokens
-  char **tokens = tokenize('/', path, skip_n_tokens);
-
-  for (char *token = *tokens; token != NULL; token++) {
-    //Files cannot have children
-    if (node->is_file) {
-      return NULL;
-    }
-    //If token is "." we stay on the same directory
-    if (strcmp(token, ".") != 0) {
-      node = get_node(fsptr, &node->type.directory, token);
-      //Check that the child was successfully retrieved
-      if (node == NULL) {
-        return NULL;
-      }
-    }
-  }
-
-  return node;
-}
-
-node_t *make_inode(void *fsptr, const char *path, int *errnoptr, int isfile)
-{
-  //Call path solver without the last node name because that is the file name if valid path name is given
-  node_t *parent_node = path_solver(fsptr, path, 1);
-
-  //Check that the file parent exist
-  if (parent_node == NULL) {
-    *errnoptr = ENOENT;
-    return NULL;
-  }
-
-  //Check that the node returned is a directory
-  if (parent_node->is_file) {
-    *errnoptr = ENOTDIR;
-    return NULL;
-  }
-
-  //Get directory from node
-  directory_t *dict = &parent_node->type.directory;
-
-  //Get last token which have the filename
-  unsigned long len;
-  char *new_node_name = get_last_token(path,&len);
-
-  //Check that the parent doesn't contain a node with the same name as the one we are about to create
-  if (get_node(fsptr,dict,new_node_name) != NULL) {
-    *errnoptr = EEXIST;
-    return NULL;
-  }
-
-  //Check that the name is between 1 and NAME_MAX_LEN characters long
-  len = strlen(new_node_name);
-
-  if ( (len == 0) || (len > NAME_MAX_LEN) ) {
-    //TODO: Ask Lauter how to handle if the name len is 0
-    *errnoptr = ENAMETOOLONG;
-    return NULL;
-  }
-
-  __off_t *children = &dict->children;
-  AllocateFrom *block = (((void *) children) - sizeof(size_t));
-
-  //Make the node and put it in the directory child list
-  // First check if the directory list have free places to added nodes to
-  //  Amount of memory allocated doesn't count the sizeof(size_t) as withing the available size
-  size_t max_children = (block->remaining)/sizeof(__off_t);
-  size_t *ask_size = (size_t *) malloc(sizeof(size_t));
-  if (max_children == dict->number_children) {
-    *ask_size = block->remaining*2;
-    //Make more space for another children
-    block = __realloc_impl(fsptr, block, ask_size);
-    //Check if malloc was successful
-    if ( (block == NULL) || (((block->remaining)/sizeof(__off_t)) == dict->number_children) ) {
-      //TODO: refuse to add the file
-      return NULL;
-    }
-  }
-
-  *ask_size = sizeof(node_t);
-  node_t *new_node = (node_t *) __malloc_impl(fsptr, fsptr, 0, ask_size);
-  if ( (ask_size != 0) || (new_node == NULL) ) {
-    __free_impl(fsptr, new_node, sizeof(node_t) + sizeof(size_t));
-    //TODO: refuse to make the node
-    return NULL;
-  }
-  memset(new_node->name, '\0', NAME_MAX_LEN + ((size_t) 1));  //File all name characters to '\0'
-  memcpy(new_node->name, new_node_name, len); //Copy given name into node->name, memcpy(dst,src,n_bytes)
-  update_time(new_node, 1);
-
-  //Add file node to directory children
-  children[dict->number_children] = ptr_to_off(fsptr, new_node);
-  dict->number_children++;
-  update_time(parent_node, 1);
-
-  if (isfile) {
-    //Make a node for the file with size of 0
-    new_node->is_file = 1;
-    file_t *file = &new_node->type.file;
-    file->total_size = 0;
-    file->first_file_block = 0;
-  }
-  else {
-    //Make a node for the file with size of 0
-    new_node->is_file = 0;
-    dict = &new_node->type.directory;
-    dict->number_children = ((size_t) 1);  //We use the first child space for '..'
-
-    //Call __malloc_impl() to get enough space for 4 children
-    *ask_size = 4*sizeof(__off_t);
-    __off_t *ptr = ((__off_t *) __malloc_impl(fsptr, fsptr, 0, ask_size));
-    if ( (ask_size != 0) || (ptr == NULL) ) {
-      __free_impl(fsptr, ptr, sizeof(size_t));
-      //TODO: refuse to make the node
-      return NULL;
-    }
-    //Save the offset to get to the children
-    dict->children = ptr_to_off(fsptr, ptr);
-    //Set first children to point to its parent
-    *ptr = ptr_to_off(fsptr, parent_node);
-  }
-
-  return new_node;
-}
-
-void free_file_info(void *fsptr, file_t *file)
-{
-  file_block_t *block = off_to_ptr(fsptr, file->first_file_block);
-  file_block_t *next;
-
-  //Iterate over all blocks until a block is pointing to fsptr meaning that we are done
-  while (((void *) block) != fsptr) {
-    //Free block data information
-    __free_impl(fsptr, off_to_ptr(fsptr, block->data), sizeof(size_t));
-    //Save next block pointer
-    next = off_to_ptr(fsptr, block->next_file_block);
-    //Free current block
-    __free_impl(fsptr, block, sizeof(file_block_t));
-    //Update current block with the next file_t for the next iteration
-    block = next;
-  }
-}
-
-void remove_node(void *fsptr, directory_t *dict, node_t *node)
-{
-  //Iterate over the files in dict and remove the file_node which we assume to be already free by calling free_file_info with &file_node->type.file
-  size_t n_children = dict->number_children;
-  __off_t *children = off_to_ptr(fsptr, dict->children);
-  size_t index;
-  __off_t node_off = ptr_to_off(fsptr, node);
-
-  //Find the index where the node is at
-  for (index = 1; index < n_children; index++) {
-    if (children[index] == node_off) {
-      break;
-    }
-  }
-
-  //File must be at index
-  __free_impl(fsptr, node, sizeof(node_t) + sizeof(size_t));
-
-  //Move the remaining nodes one to the left to cover the node remove
-  for ( ; index < n_children-1; index++) {
-    children[index] = children[index+1];
-  }
-
-  //Set the last to have offset of zero and update number of children
-  children[index] = ((__off_t) 0);
-  dict->number_children--;
-
-  //See if we can free some memory by half while keeping at least 4 offsets
-  //TODO:
-}
-/* End of helper functions */
-
-/* Implements an emulation of the stat system call on the filesystem of size fssize pointed to by fsptr. 
-
-   If path can be followed and describes a file or directory that exists and is accessable, the access information is 
-   put into stbuf. 
-
-   On success, 0 is returned. On failure, -1 is returned and the appropriate error code is put into *errnoptr.
-
-   man 2 stat documents all possible error codes and gives more detail on what fields of stbuf need to be filled in. Essentially,
-   only the following fields need to be supported:
-
-   st_uid      the value passed in argument
-   st_gid      the value passed in argument
-   st_mode     (as fixed values S_IFDIR | 0755 for directories,
-                                S_IFREG | 0755 for files)
-   st_nlink    (as many as there are subdirectories (not files) for directories
-                (including . and ..),
-                1 for files)
-   st_size     (supported only for files, where it is the real file size)
-   st_atim
-   st_mtim
-*/
-int __myfs_getattr_implem(void *fsptr, size_t fssize, int *errnoptr, uid_t uid, gid_t gid, const char *path, struct stat *stbuf)
-{
-  node_t *node = path_solver(fsptr, path, 0);
-
-  //Path could not be solved
-  if (node == NULL) {
-    *errnoptr = ENOENT;
-    return -1;
-  }
-  
-  stbuf->st_uid = uid;
-  stbuf->st_gid = gid;
-
-  if (node->is_file) {
-    stbuf->st_nlink = ((nlink_t) 1);
-<<<<<<< HEAD
-    stbuf->st_size = ((off_t) node->type.file.total_size);
-    stbuf->st_atimespec = node->times[0];
-    stbuf->st_mtimespec = node->times[1];
-=======
-    stbuf->st_size = node->type.file.total_size;
-    stbuf->st_mode = S_IFREG;
-    stbuf->st_atim = node->times[0];
-    stbuf->st_mtim = node->times[1];
->>>>>>> 729b8482
-  }
-  else {
-    stbuf->st_mode = S_IFDIR;
-    directory_t *dict = &node->type.directory;
-    __off_t *children = off_to_ptr(fsptr, dict->children);
-    stbuf->st_nlink = 2;
-    for (size_t i = 1; i < dict->number_children; i++) {
-<<<<<<< HEAD
-      //TODO: Create variable for children (make them into pointers using off_to_ptr), 
-      //check wether the child is a file or a directory, only count for directories.
-      if (!((node_t *) off_to_ptr(fsptr, children[i]))->is_file) {
-=======
-      if (!off_to_ptr(fsptr, children[i])->is_file) {
->>>>>>> 729b8482
-        stbuf->st_nlink++;
-      }
-    }
-  }
-
-  return 0;
-}
-
-/* Implements an emulation of the readdir system call on the filesystem of size fssize pointed to by fsptr. 
-
-   If path can be followed and describes a directory that exists and is accessable, the names of the subdirectories and files 
-   contained in that directory are output into *namesptr. The . and .. directories must not be included in that listing.
-
-   If it needs to output file and subdirectory names, the function starts by allocating (with calloc) an array of pointers to
-   characters of the right size (n entries for n names). Sets *namesptr to that pointer. It then goes over all entries
-   in that array and allocates, for each of them an array of characters of the right size (to hold the i-th name, together 
-   with the appropriate '\0' terminator). It puts the pointer into that i-th array entry and fills the allocated array
-   of characters with the appropriate name. The calling function will call free on each of the entries of *namesptr and 
-   on *namesptr.
-
-   The function returns the number of names that have been put into namesptr. 
-
-   If no name needs to be reported because the directory does not contain any file or subdirectory besides . and .., 0 is 
-   returned and no allocation takes place.
-
-   On failure, -1 is returned and the *errnoptr is set to the appropriate error code. 
-
-   The error codes are documented in man 2 readdir.
-
-   In the case memory allocation with malloc/calloc fails, failure is indicated by returning -1 and setting *errnoptr to EINVAL.
-*/
-int __myfs_readdir_implem(void *fsptr, size_t fssize, int *errnoptr, const char *path, char ***namesptr)
-{
-  node_t *node = path_solver(fsptr, path, 0);
-
-  //Path could not be solved
-  if (node == NULL) {
-    *errnoptr = ENOENT;
-    return -1;
-  }
-
-  //Check that the node is a directory
-  if (node->is_file) {
-    *errnoptr = ENOTDIR;
-    return -1;
-  }
-
-  //Check that directory have more than ".", ".." nodes inside
-  directory_t *dict = &node->type.directory;
-  if (dict->number_children == 1) {
-    return 0;
-  }
-
-  //Allocate space for all children, except "." and ".."
-  size_t n_children = dict->number_children-((size_t) 1);
-  void **ptr = calloc(n_children, sizeof(char *));
-  __off_t *children = off_to_ptr(fsptr, dict->children);
-
-  //Check that calloc call was successful
-  if (ptr == NULL) {
-    *errnoptr = EINVAL;
-    return -1;
-  }
-
-  char **names = ((char **) ptr);
-
-  //Fill array of names
-  for (size_t i = ((size_t) 1); i < n_children; i++) {
-    node = ((node_t *) off_to_ptr(fsptr, children[i]));
-    strcpy(names[i-1], node->name); //strcpy(dst,src)
-  }
-
-  *namesptr = names;
-  return ((int) n_children);
-}
-
-/* Implements an emulation of the mknod system call for regular files on the filesystem of size fssize pointed to by fsptr.
-
-   This function is called only for the creation of regular files.
-
-   If a file gets created, it is of size zero and has default ownership and mode bits.
-
-   The call creates the file indicated by path.
-
-   On success, 0 is returned.
-
-   On failure, -1 is returned and *errnoptr is set appropriately.
-
-   The error codes are documented in man 2 mknod.
-*/
-int __myfs_mknod_implem(void *fsptr, size_t fssize, int *errnoptr, const char *path)
-{
-  //Make a directory, 1 because it is a file
-  node_t *node = make_inode(fsptr, path, errnoptr, 1);
-
-  //Check if the node was successfully created, if it wasn't the errnoptr was already set so we just return failure with -1
-  if (node == NULL) {
-    return -1;
-  }
-
-  return 0;
-}
-
-/* Implements an emulation of the unlink system call for regular files on the filesystem of size fssize pointed to by fsptr.
-
-   This function is called only for the deletion of regular files.
-
-   On success, 0 is returned.
-
-   On failure, -1 is returned and *errnoptr is set appropriately.
-
-   The error codes are documented in man 2 unlink.
-*/
-int __myfs_unlink_implem(void *fsptr, size_t fssize, int *errnoptr, const char *path)
-{
-  //Call path_solver with a 1 because we want the directory node where the filename belongs to
-  node_t *node = path_solver(fsptr, path, 1);
-
-  //Check that the file parent exist
-  if(node == NULL){
-    *errnoptr = ENOENT;
-    return -1;
-  }
-
-  //Check that the node returned is a directory
-  if (node->is_file) {
-    *errnoptr = ENOTDIR;
-    return -1;
-  }
-
-  //Get directory from node
-  directory_t *dict = &node->type.directory;
-
-  //Get last token which have the filename
-  unsigned long len;
-  char *filename = get_last_token(path, &len);
-
-  //Check that the parent don't contain a node with the same name as the one we are about to create
-  node_t *file_node = get_node(fsptr, dict, filename);
-
-  //Check that file_node is actually a file
-  if (file_node->is_file == 0) {
-    //Path given lead to a directory not a file
-    *errnoptr = EISDIR;
-    return -1;
-  }
-
-  //Free file information
-  file_t *file = &file_node->type.file;
-  if (file->total_size != 0) {
-    free_file_info(fsptr, file);
-  }
-
-  //Remove file_node from parent directory
-  remove_node(fsptr, dict, file_node);
-
-  //Free file_node
-  __free_impl(fsptr, file_node, sizeof(node_t) + sizeof(size_t));
-
-  return 0;
-}
-
-/* Implements an emulation of the rmdir system call on the filesystem of size fssize pointed to by fsptr. 
-
-   The call deletes the directory indicated by path.
-
-   On success, 0 is returned.
-
-   On failure, -1 is returned and *errnoptr is set appropriately.
-
-   The function call must fail when the directory indicated by path is not empty (if there are files or subdirectories
-   other than . and ..).
-
-   The error codes are documented in man 2 rmdir.
-*/
-int __myfs_rmdir_implem(void *fsptr, size_t fssize, int *errnoptr, const char *path)
-{
-  //We can access the parent directory as the first children of the return directory
-  //TODO: Fix the algorithm
-  node_t *node = path_solver(fsptr, path, 0);
-
-  //Check that the node exist
-  if (node == NULL){
-    *errnoptr = ENOENT;
-    return -1;
-  }
-
-  //Check that the node returned is not a file
-  if (node->is_file) {
-    *errnoptr = ENOTDIR;
-    return -1;
-  }
-
-  //Check that the directory is empty (only the parent can be there "..")
-  directory_t *dict = &node->type.directory;
-  if (dict->number_children != 1) {
-    *errnoptr = ENOTEMPTY;
-    return -1;
-  }
-
-  //Get parent directory
-  __off_t *children = off_to_ptr(fsptr, dict->children);
-  node_t *parent_node = off_to_ptr(fsptr, *children);
-
-  //Free children of node and the node itself
-  __free_impl(fsptr, children, sizeof(size_t));
-  __free_impl(fsptr, node, sizeof(node_t) + sizeof(size_t));
-
-  //Remove directory from parent directory
-  remove_node(fsptr, &parent_node->type.directory, node);
-
-  return 0;
-}
-
-/* Implements an emulation of the mkdir system call on the filesystem of size fssize pointed to by fsptr. 
-
-   The call creates the directory indicated by path.
-
-   On success, 0 is returned.
-
-   On failure, -1 is returned and *errnoptr is set appropriately.
-
-   The error codes are documented in man 2 mkdir.
-*/
-int __myfs_mkdir_implem(void *fsptr, size_t fssize, int *errnoptr, const char *path)
-{
-  //Make a directory, 0 because it is not a file
-  node_t *node = make_inode(fsptr, path, errnoptr, 0);
-
-  //Check if the node was successfully created, if it wasn't the errnoptr was already set so we just return failure with -1
-  if (node == NULL) {
-    return -1;
-  }
-
-  return 0;
-}
-
-/* Implements an emulation of the rename system call on the filesystem of size fssize pointed to by fsptr. 
-
-   The call moves the file or directory indicated by from to to.
-
-   On success, 0 is returned.
-
-   On failure, -1 is returned and *errnoptr is set appropriately.
-
-   Caution: the function does more than what is hinted to by its name. In cases the from and to paths differ, the file is moved out of 
-   the from path and added to the to path.
-
-   The error codes are documented in man 2 rename.
-*/
-int __myfs_rename_implem(void *fsptr, size_t fssize, int *errnoptr, const char *from, const char *to)
-{
-  /* STUB */
-  return -1;
-}
-
-/* Implements an emulation of the truncate system call on the filesystem of size fssize pointed to by fsptr. 
-
-   The call changes the size of the file indicated by path to offset bytes.
-
-   When the file becomes smaller due to the call, the extending bytes are removed. When it becomes larger, zeros are appended.
-
-   On success, 0 is returned.
-
-   On failure, -1 is returned and *errnoptr is set appropriately.
-
-   The error codes are documented in man 2 truncate.
-*/
-int __myfs_truncate_implem(void *fsptr, size_t fssize, int *errnoptr, const char *path, off_t offset)
-{
-  if (offset < 0) {
-    //TODO: Check what needs to be done if offset is 0
-  }
-
-  size_t size = ((size_t) offset);
-
-  //Get the node where the file is located
-  node_t *node = path_solver(fsptr, path, 0);
-
-  //Checks if path is valid, if not valid return -1
-  if (node == NULL) {
-    //TODO: Set errnoptr
-    return -1;
-  }
-
-  //If node is not a file we cannot truncated
-  if (!node->is_file) {
-    //TODO: Set errnoptr
-    return -1;
-  }
-
-  file_t *file = &node->type.file;
-  file_block_t *block = off_to_ptr(fsptr, file->first_file_block);
-
-  //If the new size is the same we do nothing
-  if (file->total_size == size) {
-    //File has not been modify, only access
-    update_time(node, 0);
-    return 0;
-  }
-  //If the new size if less we make an AllocateFrom object (if possible) and send it to __free_impl()
-  else if (file->total_size > size) {
-    //File would be access and modify
-    update_time(node, 1);
-    //TODO:
-  }
-  //Otherwise, the size is greater than the previous size so we append 0's to it by calling __malloc_impl()
-  else {
-    //File would be access and modify
-    update_time(node, 1);
-    //TODO:
-  }
-
-  return 0;
-}
-
-/* Implements an emulation of the open system call on the filesystem  of size fssize pointed to by fsptr, without actually performing
-   the opening of the file (no file descriptor is returned).
-
-   The call just checks if the file (or directory) indicated by path can be accessed, i.e. if the path can be followed to an existing
-   object for which the access rights are granted.
-
-   On success, 0 is returned.
-
-   On failure, -1 is returned and *errnoptr is set appropriately.
-
-   The two only interesting error codes are 
-
-   * EFAULT: the filesystem is in a bad state, we can't do anything
-
-   * ENOENT: the file that we are supposed to open doesn't exist (or a subpath).
-
-   It is possible to restrict ourselves to only these two error conditions. It is also possible to implement more detailed error
-   condition answers.
-
-   The error codes are documented in man 2 open.
-*/
-int __myfs_open_implem(void *fsptr, size_t fssize, int *errnoptr, const char *path)
-{
-  //Get the node where the file is located
-  node_t *node = path_solver(fsptr, path, 0);
-
-  //Checks if path is valid, if not valid return -1
-  if (node == NULL) {
-    *errnoptr = ENOENT;
-    return -1;
-  }
-
-  //Checks if node is a file, if it is a file return 0
-  return node->is_file ? 0 : -1;
-}
-
-/* Implements an emulation of the read system call on the filesystem of size fssize pointed to by fsptr.
-
-   The call copies up to size bytes from the file indicated by path into the buffer, starting to read at offset. See the man page
-   for read for the details when offset is beyond the end of the file etc.
-
-   On success, the appropriate number of bytes read into the buffer is returned. The value zero is returned on an end-of-file condition.
-
-   On failure, -1 is returned and *errnoptr is set appropriately.
-
-   The error codes are documented in man 2 read.
-*/
-int __myfs_read_implem(void *fsptr, size_t fssize, int *errnoptr, const char *path, char *buf, size_t size, off_t offset)
-{
-  //Check taht the offset is positive
-  if (offset < 0) {
-    //TODO: set errnoptr
-    return -1;
-  }
-
-  //off_t is signed but we already know that it is positive so we change it to size_t
-  size_t remaining = ((size_t) offset);
-
-  //Getting file node
-  node_t *node = path_solver(fsptr, path, 0);
-
-  //Check if path is valid
-  if(node == NULL) {
-    *errnoptr = ENOENT;
-    return -1;
-  }
-
-  //Check that node is a file
-  if(!node->is_file) {
-    *errnoptr = EISDIR;
-    return -1;
-  }
-
-  //Check that the file have more bytes than the remaining so we don't have to iterate it
-  file_t *file = &node->type.file;
-  if (file->total_size < remaining) {
-    return 0;
-  }
-  
-  file_block_t *block = off_to_ptr(fsptr, file->first_file_block);
-  size_t index;
-
-  while (remaining != ((off_t)0)) {
-    //If we are not getting information from this block
-    if (remaining >= block->size) {
-      remaining -= block->size;
-      block = off_to_ptr(fsptr, block->next_file_block);
-    }
-    else {
-      index = remaining;
-      remaining = 0;
-    }
-  }
-
-  //We have the index to where to start reading so we start populating the buffer
-  size_t read_n_bytes = size > (block->allocated-index) ? (block->allocated-index) : size;
-  memcpy(buf, &off_to_ptr(fsptr,block->data)[index], read_n_bytes);
-  size -= read_n_bytes;
-  index = read_n_bytes;
-  block = off_to_ptr(fsptr, block->next_file_block);
-
-  while ( (size > ((size_t) 0)) && (block != fsptr) ) {
-    read_n_bytes = size > block->allocated ? block->allocated : size;
-    memcpy(&buf[index], off_to_ptr(fsptr, block->data), read_n_bytes);
-    //Update size to subtract what you already read
-    size -= read_n_bytes;
-    //Keeps track of where in the buffer we last wrote
-    index += read_n_bytes;
-    block = off_to_ptr(fsptr, block->next_file_block);
-  }
-
-  return 0;
-}
-
-/* Implements an emulation of the write system call on the filesystem of size fssize pointed to by fsptr.
-
-   The call copies up to size bytes to the file indicated by path into the buffer, starting to write at offset. See the man page
-   for write for the details when offset is beyond the end of the file etc.
-
-   On success, the appropriate number of bytes written into the file is returned. The value zero is returned on an end-of-file condition.
-
-   On failure, -1 is returned and *errnoptr is set appropriately.
-
-   The error codes are documented in man 2 write.
-*/
-int __myfs_write_implem(void *fsptr, size_t fssize, int *errnoptr, const char *path, const char *buf, size_t size, off_t offset)
-{
-  //Check that the offset is positive
-  if (offset < 0) {
-    *errnoptr = EFAULT;
-    return -1;
-  }
-
-  size_t remaining = ((size_t) offset);
-  node_t *node = path_solver(fsptr, path, 0);
-
-  //Checks if path is valid, if not valid return -1
-  if (node == NULL) {
-    *errnoptr = ENOENT;
-    return -1;
-  }
-
-  //If node is not a file we cannot read
-  if (!node->is_file) {
-    *errnoptr = EISDIR;
-    return -1;
-  }
-
-  //Check that the file have more bytes than the remaining so we don't have to iterate it
-  file_t *file = &node->type.file;
-  if (file->total_size < remaining) {
-    *errnoptr = EFBIG;
-    return 0;
-  }
-
-  //TODO: continue
-  return -1;
-}
-
-/* Implements an emulation of the utimensat system call on the filesystem of size fssize pointed to by fsptr.
-
-   The call changes the access and modification times of the file or directory indicated by path to the values in ts.
-
-   On success, 0 is returned.
-
-   On failure, -1 is returned and *errnoptr is set appropriately.
-
-   The error codes are documented in man 2 utimensat.
-*/
-int __myfs_utimens_implem(void *fsptr, size_t fssize, int *errnoptr, const char *path, const struct timespec ts[2])
-{
-  //First element is the access time and the second element is the last modification time
-
-  node_t *node = path_solver(fsptr, path, 0);
-
-  if (node == NULL) {
-    *errnoptr = EINVAL;
-    return -1;
-  }
-
-  //Update last access time
-  node->times[0] = ts[0];
-
-  //Update last modification
-  node->times[1] = ts[1];
-
-  return 0;
-}
-
-/* Implements an emulation of the statfs system call on the filesystem of size fssize pointed to by fsptr.
-
-   The call gets information of the filesystem usage and puts in into stbuf.
-
-   On success, 0 is returned.
-
-   On failure, -1 is returned and *errnoptr is set appropriately.
-
-   The error codes are documented in man 2 statfs.
-
-   Essentially, only the following fields of struct statvfs need to be supported:
-
-   f_bsize   fill with what you call a block (typically 1024 bytes)
-   f_blocks  fill with the total number of blocks in the filesystem
-   f_bfree   fill with the free number of blocks in the filesystem
-   f_bavail  fill with same value as f_bfree
-   f_namemax fill with your maximum file/directory name, if your filesystem has such a maximum
-*/
-int __myfs_statfs_implem(void *fsptr, size_t fssize, int *errnoptr, struct statvfs* stbuf)
-{
-  //Get the handler
-  handler_t *handler = ((handler_t *) fsptr);
-
-  //Populate what we call a block
-  stbuf->f_bsize = BLOCK_SIZE;
-
-  //Save how many block we have in our file system
-  stbuf->f_blocks = ((u_int) handler->size/BLOCK_SIZE);
-
-  //Set how many free number of blocks we have in our file system
-  //TODO: Check if by adding all the free memory spaces and diving it by a block size is good enough
-  // or if we need the number of free space that have BLOCK_SIZE of bytes free to use
-  size_t bytes_free = ((size_t) 0);
-  List *LL = get_free_memory_ptr(fsptr);
-  AllocateFrom *block;
-  void *temp;
-
-  //Iterate over all free block and get the amount of bytes that have not been used
-  for (temp = off_to_ptr(fsptr, LL->first_space); temp != fsptr; temp = off_to_ptr(fsptr, block->next_space)) {
-    block = temp - sizeof(size_t);
-    bytes_free += block->remaining + sizeof(size_t);
-  }
-
-  //Set the amount of free blocks
-  stbuf->f_bfree = ((u_int) bytes_free/BLOCK_SIZE);
-
-  //For us f_bavail is the same as f_bfree
-  stbuf->f_bavail = stbuf->f_bfree;
-
-  //Say what is the maximum word length that a node can have as
-  stbuf->f_namemax = NAME_MAX_LEN;
-
-  //TODO: Check what type of errors we can encounter an set errnoptr as appropriate
-
-  return 0;
-}
-
-/* END of FUSE implementation */
-
+/*MyFS: a tiny file-system written for educational purposes
+
+  MyFS is 
+
+  Copyright 2018-21 by
+
+  University of Alaska Anchorage, College of Engineering.
+
+  Copyright 2022
+
+  University of Texas at El Paso, Department of Computer Science.
+
+  Contributors: Christoph Lauter
+                ... 
+                ... and
+                ...
+  and based on 
+
+  FUSE: Filesystem in Userspace
+  Copyright (C) 2001-2007  Miklos Szeredi <miklos@szeredi.hu>
+
+  This program can be distributed under the terms of the GNU GPL.
+  See the file COPYING.
+
+  gcc -Wall myfs.c implementation.c `pkg-config fuse --cflags --libs` -o myfs
+*/
+
+#include <stddef.h>
+#include <sys/stat.h>
+#include <sys/statvfs.h>
+#include <stdint.h>
+#include <string.h>
+#include <time.h>
+#include <stdlib.h>
+#include <sys/types.h>
+#include <unistd.h>
+#include <fcntl.h>
+#include <errno.h>
+#include <stdio.h>
+#include "implementation.h"
+
+/* The filesystem you implement must support all the 13 operations stubbed out below. There need not be support for access rights,
+   links, symbolic links. There needs to be support for access and modification times and information for statfs.
+
+   The filesystem must run in memory, using the memory of size fssize pointed to by fsptr. The memory comes from mmap and 
+   is backed with a file if a backup-file is indicated. When the filesystem is unmounted, the memory is written back to 
+   that backup-file. When the filesystem is mounted again from the backup-file, the same memory appears at the newly mapped
+   in virtual address. The filesystem datastructures hence must not store any pointer directly to the memory pointed to by fsptr; it
+   must rather store offsets from the beginning of the memory region.
+
+   When a filesystem is mounted for the first time, the whole memory region of size fssize pointed to by fsptr reads as zero-bytes. When
+   a backup-file is used and the filesystem is mounted again, certain parts of the memory, which have previously been written, may read
+   as non-zero bytes. The size of the memory region is at least 2048 bytes.
+
+   CAUTION:
+
+   * You MUST NOT use any global variables in your program for reasons due to the way FUSE is designed.
+
+   You can find ways to store a structure containing all "global" data at the start of the memory region representing the filesystem.
+
+   * You MUST NOT store (the value of) pointers into the memory region that represents the filesystem. Pointers are virtual memory
+   addresses and these addresses are ephemeral. Everything will seem okay UNTIL you remount the filesystem again.
+
+   You may store offsets/indices (of type size_t) into the filesystem. These offsets/indices are like pointers: instead of
+   storing the pointer, you store how far it is away from the start of the memory region. You may want to define a type for your offsets
+   and to write two functions that can convert from pointers to offsets and vice versa.
+
+   * You may use any function out of libc for your filesystem, including (but not limited to) malloc, calloc, free, strdup,
+   strlen, strncpy, strchr, strrchr, memset, memcpy. However, your filesystem MUST NOT depend on memory outside of the filesystem
+   memory region. Only this part of the virtual memory address space gets saved into the backup-file. As a matter of course, your FUSE
+   process, which implements the filesystem, MUST NOT leak memory: be careful in particular not to leak tiny amounts of memory that
+   accumulate over time. In a working setup, a FUSE process is supposed to run for a long time!
+
+   It is possible to check for memory leaks by running the FUSE process inside valgrind:
+
+   valgrind --leak-check=full ./myfs --backupfile=test.myfs ~/fuse-mnt/ -f
+
+   However, the analysis of the leak indications displayed by valgrind is difficult as libfuse contains some small memory leaks (which do
+   not accumulate over time). We cannot (easily) fix these memory leaks inside libfuse.
+
+   * Avoid putting debug messages into the code. You may use fprintf for debugging purposes but they should all go away in the final
+   version of the code. Using gdb is more professional, though.
+
+   * You MUST NOT fail with exit(1) in case of an error. All the functions you have to implement have ways to indicated failure
+   cases. Use these, mapping your internal errors intelligently onto the POSIX error conditions.
+
+   * And of course: your code MUST NOT SEGFAULT!
+
+   It is reasonable to proceed in the following order:
+
+   (1)   Design and implement a mechanism that initializes a filesystem whenever the memory space is fresh. That mechanism can be
+         implemented in the form of a filesystem handle into which the filesystem raw memory pointer and sizes are translated.
+         Check that the filesystem does not get reinitialized at mount time if you initialized it once and unmounted it but that all
+         pieces of information (in the handle) get read back correctly from the backup-file. 
+
+   (2)   Design and implement functions to find and allocate free memory regions inside the filesystem memory space. There need to be 
+         functions to free these regions again, too. Any "global" variable goes into the handle structure the mechanism designed at step (1) 
+         provides.
+
+   (3)   Carefully design a data structure able to represent all the pieces of information that are needed for files and
+         (sub-)directories.  You need to store the location of the root directory in a "global" variable that, again, goes into the 
+         handle designed at step (1).
+
+   (4)   Write __myfs_getattr_implem and debug it thoroughly, as best as you can with a filesystem that is reduced to one
+         function. Writing this function will make you write helper functions to traverse paths, following the appropriate
+         subdirectories inside the file system. Strive for modularity for these filesystem traversal functions.
+
+   (5)   Design and implement __myfs_readdir_implem. You cannot test it besides by listing your root directory with ls -la and looking
+         at the date of last access/modification of the directory (.). Be sure to understand the signature of that function and use
+         caution not to provoke segfaults nor to leak memory.
+
+   (6)   Design and implement __myfs_mknod_implem. You can now touch files with 
+
+         touch foo
+
+         and check that they start to exist (with the appropriate access/modification times) with ls -la.
+
+   (7)   Design and implement __myfs_mkdir_implem. Test as above.
+
+   (8)   Design and implement __myfs_truncate_implem. You can now create files filled with zeros:
+
+         truncate -s 1024 foo
+
+   (9)   Design and implement __myfs_statfs_implem. Test by running df before and after the truncation of a file to various lengths. 
+         The free "disk" space must change accordingly.
+
+   (10)  Design, implement and test __myfs_utimens_implem. You can now touch files at different dates (in the past, in the future).
+
+   (11)  Design and implement __myfs_open_implem. The function can only be tested once __myfs_read_implem and __myfs_write_implem are
+         implemented.
+
+   (12)  Design, implement and test __myfs_read_implem and __myfs_write_implem. You can now write to files and read the data back:
+
+         echo "Hello world" > foo
+         echo "Hallo ihr da" >> foo
+         cat foo
+
+         Be sure to test the case when you unmount and remount the filesystem: the files must still be there, contain the same
+         information and have the same access and/or modification times.
+
+   (13)  Design, implement and test __myfs_unlink_implem. You can now remove files.
+
+   (14)  Design, implement and test __myfs_unlink_implem. You can now remove directories.
+
+   (15)  Design, implement and test __myfs_rename_implem. This function is extremely complicated to implement. Be sure to cover all 
+         cases that are documented in man 2 rename. The case when the new path exists already is really hard to implement. Be sure to 
+         never leave the filessystem in a bad state! Test thoroughly using mv on (filled and empty) directories and files onto 
+         inexistant and already existing directories and files.
+
+   (16)  Design, implement and test any function that your instructor might have left out from this list. There are 13 functions 
+         __myfs_XXX_implem you have to write.
+
+   (17)  Go over all functions again, testing them one-by-one, trying to exercise all special conditions (error conditions): set
+         breakpoints in gdb and use a sequence of bash commands inside your mounted filesystem to trigger these special cases. Be
+         sure to cover all funny cases that arise when the filesystem is full but files are supposed to get written to or truncated
+         to longer length. There must not be any segfault; the user space program using your filesystem just has to report an
+         error. Also be sure to unmount and remount your filesystem, in order to be sure that it contents do not change by
+         unmounting and remounting. Try to mount two of your filesystems at different places and copy and move (rename!)
+         (heavy) files (your favorite movie or song, an image of a cat etc.) from one mount-point to the other. None of the two FUSE
+         processes must provoke errors. Find ways to test the case when files have holes as the process that wrote them seeked
+         beyond the end of the file several times. Your filesystem must support these operations at least by making the holes explicit 
+         zeros (use dd to test this aspect).
+
+   (18)  Run some heavy testing: copy your favorite movie into your filesystem and try to watch it out of the filesystem.
+*/
+
+/* START memory allocation implementations */
+
+/* Make an AllocateFrom item using length and start and add it to the list which does it in ascending order */
+void add_allocation_space(void *fsptr, List *LL, AllocateFrom *alloc)
+{
+  AllocateFrom *temp;
+  __off_t temp_off = LL->first_space;
+  __off_t alloc_off = ptr_to_off(fsptr, alloc);
+
+  //New space address is less than the first_space in LL
+  if (temp_off > alloc_off) {
+    /* At this point we know that alloc comes before LL->first_space */
+    LL->first_space = alloc_off; //Update first space
+    //Check if we can merge LL->first_space and alloc
+    if ( (alloc_off + sizeof(size_t) + alloc->remaining) == temp_off ) {
+      //Get first pointer
+      temp = off_to_ptr(fsptr, temp_off);
+      //Combine the spaces available
+      alloc->remaining += sizeof(size_t) + temp->remaining;
+      //Update pointers
+      alloc->next_space = temp->next_space;
+    }
+    //We couldn't merge so we just add it as the first_space and update pointers
+    else {
+      alloc->next_space = temp_off;
+    }
+  }
+  //Find after what pointer does alloc should be added
+  else {
+    temp = off_to_ptr(fsptr, temp_off);
+    //Get the last pointer that is in lower memory than alloc
+    while ( (temp->next_space != 0) && (temp->next_space < alloc_off) ) {
+      temp = off_to_ptr(fsptr, temp->next_space);
+    }
+    temp_off = ptr_to_off(fsptr, temp);
+
+    //At this point, temp_off < alloc_off < temp->next_space. But, there is no guaranty that temp->next_space != 0 (NULL)
+
+    //If temp->next_space != 0 we make alloc_off to point to it and try to merge them
+    __off_t after_alloc_off = temp->next_space;
+    if (after_alloc_off != 0) {
+      //Check if we can merge alloc and after_alloc
+      if ( (alloc_off + sizeof(size_t) + alloc->remaining) == after_alloc_off ) {
+        AllocateFrom *after_alloc = off_to_ptr(fsptr, after_alloc_off);
+        alloc->remaining += sizeof(size_t) + after_alloc->remaining;
+        alloc->next_space = after_alloc->next_space;
+      }
+      //We couldn't merge them
+      else {
+        alloc->next_space = after_alloc_off;
+      }
+    }
+    //alloc is the last space available in memory ascending order
+    else {
+      alloc->next_space = 0;
+    }
+    //Try to merge temp and alloc
+    if ( (temp_off + sizeof(size_t) + temp->remaining) == alloc_off ) {
+      temp->remaining += sizeof(size_t) + alloc->remaining;
+      temp->next_space = alloc->next_space;
+    }
+    //We couldn't merge them
+    else {
+      temp->next_space = alloc_off;
+    }
+  }
+}
+
+/* Check if the offset for pref_ptr is 0, if so we get any block for size, otherwise we try to find the block after it and get as much from
+ * it as possible and get the rest from the largest block
+ */
+void *get_allocation(void *fsptr, List *LL, void *org_pref_ptr, size_t pref_to_beginning, size_t *size)
+{
+  //org_pref_ptr is a ptr (needs -sizeof(size_t)) which we would like to find and use the block after it if it is on free memory
+  // There is no guarantee that it its offset is not 0, if so, we don't consider it
+  AllocateFrom *org_pref;
+  __off_t pref_off = ((__off_t) 0);
+  AllocateFrom *before_pref;
+  int pref_found = 0;
+
+  //Before current space
+  __off_t before_temp_off;
+  AllocateFrom *before_temp;
+
+  //current space
+  __off_t temp_off;
+  AllocateFrom *temp;
+
+  //Largest block variables
+  AllocateFrom *before_largest;
+  __off_t largest_off;
+  AllocateFrom *largest;
+  size_t largest_size;
+
+  //Use this ptr if a new block needs to be return
+  AllocateFrom *ptr = NULL;
+
+  //Save first space
+  before_temp_off = LL->first_space;
+
+  //If before_temp have an offset of zero we have use all possible space in memory
+  if (!before_temp_off) {
+    return NULL;
+  }
+
+  if (org_pref_ptr != fsptr) {
+    org_pref = ((AllocateFrom *) (org_pref_ptr - pref_to_beginning));
+    pref_off = ptr_to_off(fsptr, org_pref_ptr) + org_pref->remaining;
+  }
+
+  //We currently have before_temp as our largest block
+  before_temp = off_to_ptr(fsptr, before_temp_off);
+
+  largest_off = before_temp_off;
+  largest = before_temp;
+  largest_size = before_temp->remaining;
+
+  //Get next space
+  temp_off = before_temp->next_space;
+  temp = off_to_ptr(fsptr, temp_off);
+
+  //Iterate the list until the first block that can hold size and the block after pref_ptr is found (or pass because it is not there)
+  while (temp_off != ((__off_t) 0)) {
+    //Check if temp_off is the prefer block that we are looking for or if temp have more space available than the previous largest
+    if ( (pref_off == temp_off) || (temp->remaining > largest_size) ) {
+      //If temp_off is pref we would not like to update largest space so we have two places to get space from
+      if (pref_off == temp_off) {
+        //pref_found was successfully found
+        pref_found = 1;
+        before_pref = before_temp;
+      }
+      //Update largest space
+      else {
+        before_largest = before_temp;
+        largest_off = temp_off;
+        largest = temp;
+        largest_size = temp->remaining;
+      }
+    }
+    //Update pointers to next space
+    before_temp_off = temp_off;
+    before_temp = temp;
+    temp_off = temp->next_space;
+    temp = off_to_ptr(fsptr, temp_off);
+  }
+
+  //If the prefer block was found we get as much as we can from it until size or until we run out of bytes available from it
+  if (pref_found) {
+    AllocateFrom *pref = off_to_ptr(fsptr, pref_off);
+    //Check if you can get all size bytes from the prefer block
+    if (pref->remaining >= *size) {
+      //Check if we can make an AllocateFrom object with the remaining space
+      if (pref->remaining > *size + sizeof(AllocateFrom)) {
+        //Set original pref with final total size
+        org_pref->remaining += *size;
+        //Make the new AllocateFrom object
+        temp = ((void *) pref) + *size;
+        temp->remaining = pref->remaining - *size;
+        temp->next_space = pref->next_space;
+        //Update pointers to add temp into list of free blocks
+        before_pref->next_space = pref_off + *size;
+      }
+      //We can't make an AllocateFrom object
+      else {
+        //Add everything that the prefer block have into the original one
+        org_pref->remaining += pref->remaining;
+        //Update pointers so the one that was pointing to the prefer free block is now pointing to the next free
+        before_pref->next_space = pref->next_space;
+      }
+      *size = ((__off_t) 0);
+    }
+    //We couldn't got everything from the prefer block so we get as much as we can from it
+    else {
+      //Add everything that the prefer block have into the original one
+      org_pref->remaining += pref->remaining;
+      //Update pointers so the one that was pointing to the prefer free block is now pointing to the next free
+      before_pref->next_space = pref->next_space;
+      //Update size because we have gotten some space
+      *size -= pref->remaining;
+    }
+  }
+
+  //If size is still not 0 we get as much as we can from it or until size is 0
+  if (*size != ((__off_t) 0)) {
+    ptr = largest;
+    //Check if the largest block can give everything that we are missing
+    if (largest->remaining >= *size) {
+      //Check if we can make an AllocateFrom object after getting size bytes from it
+      if (largest->remaining > *size + sizeof(AllocateFrom)) {
+        //Set original pref with final total size
+        ptr->remaining = *size;
+        //Make the new AllocateFrom object
+        temp = ((void *) largest) + *size;
+        temp->remaining = largest->remaining - *size - sizeof(size_t);
+        temp->next_space = largest->next_space;
+        //Update pointers to add temp list of free blocks
+        before_largest->next_space = largest_off + sizeof(size_t) + *size;
+      }
+      //We can't make an AllocateFrom object so we get everything
+      else {
+        //Use everything that the largest block have
+        before_largest->next_space = largest->next_space;
+      }
+      *size = ((__off_t) 0);
+    }
+    //We couldn't got everything from the largest block so we get as much as we can from it
+    else {
+      //Update pointers
+      before_largest->next_space = largest->next_space;
+      //Update size
+      *size -= largest->remaining;
+    }
+  }
+
+  //We suppose to return the new block address if a new block outside the prefer one was needed
+  return ((void *) ptr);
+}
+
+/* If size is zero, return NULL. Otherwise, call get_allocation with size. */
+void *__malloc_impl(void *fsptr, void *pref_ptr, size_t pref_to_beginning, size_t *size)
+{
+  if (*size == ((size_t) 0)) {
+    return NULL;
+  }
+
+  return get_allocation(fsptr, get_free_memory_ptr(fsptr), pref_ptr, pref_to_beginning, size);
+}
+
+/* If size is less than what already assign to *ptr just lock what is after size and add it using add_allocation_space. */
+void *__realloc_impl(void *fsptr, void *orig_ptr, size_t *size)
+{
+  //If size is 0, we free the ptr and return NULL
+  if (*size == ((size_t) 0)) {
+    __free_impl(fsptr, orig_ptr, sizeof(size_t));
+    return NULL;
+  }
+
+  List *LL = get_free_memory_ptr(fsptr);
+
+  //If ptr is fsptr if the offset was 0 (kind of pointing to null), realloc() is identical to a call to malloc() for size bytes.
+  if (orig_ptr == fsptr) {
+    //fsptr because we don't have a preference over the location of the pointer that would be returned, (offset of 0).
+    return get_allocation(fsptr, LL, fsptr, 0, size);
+  }
+
+  AllocateFrom *alloc = (AllocateFrom *) (((void *) orig_ptr) - sizeof(size_t));
+  AllocateFrom *temp;
+  void *new_ptr;
+
+  //If the new size is less than before but not enough to make an AllocateFrom object
+  if ( (alloc->remaining >= *size) && (alloc->remaining < (*size + sizeof(AllocateFrom))) ) {
+    //No new ptr was created
+    new_ptr = orig_ptr;
+  }
+  //If the new size is less than before and we can create an AllocateFrom element to add to LL
+  else if (alloc->remaining > *size) {
+    //Save what is left in temp and add it to the LL
+    temp = (AllocateFrom *) (orig_ptr + *size);
+    temp->remaining = alloc->remaining - *size - sizeof(size_t);
+    temp->next_space = 0; //Offset of zero
+    add_allocation_space(fsptr, LL, temp);
+    //Update remaining space
+    alloc->remaining = *size;
+    //No new ptr was created
+    new_ptr = orig_ptr;
+  }
+  //If we are asking for more than what we have in alloc
+  else {
+    //Get new space to copy to
+    // fsptr because we don't have a preference over the location of the pointer that would be returned, (offset of 0).
+    new_ptr = get_allocation(fsptr, LL, fsptr, 0, size);
+    //We couldn't get enough space
+    if (new_ptr == NULL) {
+      return NULL;
+    }
+    //Copy what was inside orig_ptr into new_ptr
+    memcpy(new_ptr, orig_ptr, alloc->remaining);
+    //Free the space of the original pointer
+    add_allocation_space(fsptr, LL, alloc);
+  }
+
+  return new_ptr;
+}
+
+/* Add space back to List using add_allocation_space */
+void __free_impl(void *fsptr, void *ptr, size_t off_to_beginning)
+{
+  if (ptr == NULL) {
+    return;
+  }
+
+  List *LL = get_free_memory_ptr(fsptr);
+
+  //Adjust ptr so size_t before to start on the size of pointer
+  AllocateFrom *temp = (AllocateFrom *) (ptr - off_to_beginning);
+  add_allocation_space(fsptr, LL, temp);
+}
+
+/* END memory allocation implementation */
+
+/* START of FUSE implementation */
+
+/* HELPER FUNCTIONS implementations */
+void *off_to_ptr(void *reference, __off_t offset)
+{
+  void *ptr = reference + offset;
+
+  //Check that our pointer address didn't overflow
+  if (ptr < reference) {
+    return NULL;
+  }
+
+  return ptr;
+}
+
+__off_t ptr_to_off(void *reference, void *ptr)
+{
+  __off_t offset = ((__off_t) (ptr - reference));
+
+  //Check that our offset didn't overflow
+  if (((void *) offset) < reference) {
+    return 0;
+  }
+
+  return offset;
+}
+
+void update_time(node_t *node, int set_mod)
+{
+  if (node == NULL) {
+    return;
+  }
+
+  struct timespec ts;
+
+  if (clock_gettime(CLOCK_REALTIME, &ts) == 0) {
+    node->times[0] = ts;
+    if (set_mod) {
+      node->times[1] = ts;
+    }
+  }
+}
+
+List *get_free_memory_ptr(void *fsptr)
+{
+  return off_to_ptr(fsptr, ((handler_t *) fsptr)->free_memory);
+}
+
+void handler(void *fsptr, size_t fssize)
+{
+  handler_t *handle = ((handler_t *) fsptr);
+
+  //If we are mounting the file system for the first time
+  if (handle->magic != MYFS_MAGIC) {
+    //Set general stats
+    handle->magic = MYFS_MAGIC;
+    handle->size = fssize;
+
+    //Save space for root directory
+    //root directory is a node_t variable that starts after the handler_t object at the beginning of our file system
+    handle->root_dir = sizeof(handler_t);     //Only store the offset
+    node_t *root = off_to_ptr(fsptr, handle->root_dir);
+
+    //Set the root directory to be name '/' with 4 children where the parent is NULL
+    memset(root->name, '\0', NAME_MAX_LEN + ((size_t) 1));  //File all name characters to '\0'
+    memcpy(root->name, "/", strlen("/")); //Copy given name into node->name, memcpy(dst,src,n_bytes)
+    update_time(root, 1);
+    root->is_file = 0;
+    directory_t *dict = &root->type.directory;
+    dict->number_children = ((size_t) 1);  //We use the first child space for '..'
+
+    //Root children start after the root node and we first set the header of the block with the amount of children
+    size_t *children_size = off_to_ptr(fsptr, handle->root_dir + sizeof(node_t));
+    *children_size = 4*sizeof(__off_t);
+    dict->children = ptr_to_off(fsptr, ((void *) children_size) + sizeof(size_t));
+    __off_t *ptr = off_to_ptr(fsptr, dict->children);
+    //Root parent doesn't exist so we set it to 0
+    *ptr = 0;
+
+    //Set the free blocks information
+    handle->free_memory = dict->children + *children_size;
+    AllocateFrom *fb = off_to_ptr(fsptr, handle->free_memory);
+    //Set everything on memory to be 0 starting at the first free block + sizeof(size_t)
+    fb->remaining = fssize - handle->free_memory;
+    memset(((void *) fb) + sizeof(size_t), 0, fb->remaining - sizeof(size_t));
+  }
+}
+
+char *get_last_token(const char *path, unsigned long *token_len)
+{
+  unsigned long len = strlen(path);
+  unsigned long index;
+
+  //Find last '/' in path
+  for (index = len-1; index >= 0; index--) {
+    if (path[index] == '/') break;
+  }
+
+  //index is at '/' but we want to start a character after it
+  index++;
+
+  //Set the length of the last node
+  *token_len = len-index;
+
+  //Make a copy of the last token
+  void *ptr = malloc((*token_len+1)*sizeof(char));
+
+  //Check that malloc was successful
+  if (ptr == NULL) {
+    return NULL;
+  }
+
+  char *copy = (char *) ptr;
+  strcpy(copy, &path[index]); //strcpy(dst,src)
+
+  //Add null character to terminate the string
+  copy[*token_len] = '\0';
+
+  return copy;
+}
+
+char **tokenize(const char token, const char *path, int skip_n_tokens)
+{
+  int n_tokens = 0;
+  for (const char *c = path; *c != '\0'; c++) {
+    if (*c == token) {
+      n_tokens++;
+    }
+  }
+  //n_tokens value would be of at least 1 because of root directory
+  //Do not tokenize the last skip_n_tokens
+  n_tokens -= skip_n_tokens;
+
+  char **tokens = (char **) malloc(((u_int) (n_tokens+1))*sizeof(char *));
+  const char *start = &path[1];  //Jump the first character which is '\'
+  const char *end = start;
+  char *t;
+
+  //Populate tokens
+  for (int i = 0; i < n_tokens; i++) {
+    while ( (*end != token) && (*end != '\0') ) {
+      end++;
+    }
+    //Make space for the token
+    t = (char *) malloc((((u_int) (end-start))+((u_int)1))*sizeof(char));
+    //Copy token
+    memcpy(t, start, end-start);
+    t[end-start] = '\0';
+    tokens[i] = t;
+    start = ++end;
+  }
+  //Make array null terminated
+  tokens[n_tokens] = NULL;
+
+  return tokens;
+}
+
+void print_tokens(char **tokens)
+{
+  for ( ; *tokens; tokens++) {
+    printf("%s\n", *tokens);
+  }
+}
+
+node_t *get_node(void *fsptr, directory_t *dict, const char *child)
+{
+  size_t n_children = dict->number_children;
+  __off_t *children = off_to_ptr(fsptr, dict->children);
+  node_t *node;
+
+  //Check if we need to go the parent directory
+  if (strcmp(child, "..") == 0) {
+    return ((node_t *) off_to_ptr(fsptr, children[0]));
+  }
+
+  //We start from the second children because the first one is ".." (parent)
+  for (size_t i = ((size_t) 1); i < n_children; i++) {
+    node = ((node_t *) off_to_ptr(fsptr, children[i]));
+    if (strcmp(node->name, child)) {
+      return node;
+    }
+  }
+
+  return NULL;
+}
+
+node_t *path_solver(void *fsptr, const char *path, int skip_n_tokens)
+{
+  //Check if the path start at the root directory
+  if (*path != '/') {
+    return NULL;
+  }
+
+  //Get root directory
+  node_t *node = off_to_ptr(fsptr, ((handler_t *) fsptr)->root_dir);
+  //Break path into tokens
+  char **tokens = tokenize('/', path, skip_n_tokens);
+
+  for (char *token = *tokens; token != NULL; token++) {
+    //Files cannot have children
+    if (node->is_file) {
+      return NULL;
+    }
+    //If token is "." we stay on the same directory
+    if (strcmp(token, ".") != 0) {
+      node = get_node(fsptr, &node->type.directory, token);
+      //Check that the child was successfully retrieved
+      if (node == NULL) {
+        return NULL;
+      }
+    }
+  }
+
+  return node;
+}
+
+node_t *make_inode(void *fsptr, const char *path, int *errnoptr, int isfile)
+{
+  //Call path solver without the last node name because that is the file name if valid path name is given
+  node_t *parent_node = path_solver(fsptr, path, 1);
+
+  //Check that the file parent exist
+  if (parent_node == NULL) {
+    *errnoptr = ENOENT;
+    return NULL;
+  }
+
+  //Check that the node returned is a directory
+  if (parent_node->is_file) {
+    *errnoptr = ENOTDIR;
+    return NULL;
+  }
+
+  //Get directory from node
+  directory_t *dict = &parent_node->type.directory;
+
+  //Get last token which have the filename
+  unsigned long len;
+  char *new_node_name = get_last_token(path,&len);
+
+  //Check that the parent doesn't contain a node with the same name as the one we are about to create
+  if (get_node(fsptr,dict,new_node_name) != NULL) {
+    *errnoptr = EEXIST;
+    return NULL;
+  }
+
+  //Check that the name is between 1 and NAME_MAX_LEN characters long
+  len = strlen(new_node_name);
+
+  if ( (len == 0) || (len > NAME_MAX_LEN) ) {
+    //TODO: Ask Lauter how to handle if the name len is 0
+    *errnoptr = ENAMETOOLONG;
+    return NULL;
+  }
+
+  __off_t *children = &dict->children;
+  AllocateFrom *block = (((void *) children) - sizeof(size_t));
+
+  //Make the node and put it in the directory child list
+  // First check if the directory list have free places to added nodes to
+  //  Amount of memory allocated doesn't count the sizeof(size_t) as withing the available size
+  size_t max_children = (block->remaining)/sizeof(__off_t);
+  size_t *ask_size = (size_t *) malloc(sizeof(size_t));
+  if (max_children == dict->number_children) {
+    *ask_size = block->remaining*2;
+    //Make more space for another children
+    block = __realloc_impl(fsptr, block, ask_size);
+    //Check if malloc was successful
+    if ( (block == NULL) || (((block->remaining)/sizeof(__off_t)) == dict->number_children) ) {
+      //TODO: refuse to add the file
+      return NULL;
+    }
+  }
+
+  *ask_size = sizeof(node_t);
+  node_t *new_node = (node_t *) __malloc_impl(fsptr, fsptr, 0, ask_size);
+  if ( (ask_size != 0) || (new_node == NULL) ) {
+    __free_impl(fsptr, new_node, sizeof(node_t) + sizeof(size_t));
+    //TODO: refuse to make the node
+    return NULL;
+  }
+  memset(new_node->name, '\0', NAME_MAX_LEN + ((size_t) 1));  //File all name characters to '\0'
+  memcpy(new_node->name, new_node_name, len); //Copy given name into node->name, memcpy(dst,src,n_bytes)
+  update_time(new_node, 1);
+
+  //Add file node to directory children
+  children[dict->number_children] = ptr_to_off(fsptr, new_node);
+  dict->number_children++;
+  update_time(parent_node, 1);
+
+  if (isfile) {
+    //Make a node for the file with size of 0
+    new_node->is_file = 1;
+    file_t *file = &new_node->type.file;
+    file->total_size = 0;
+    file->first_file_block = 0;
+  }
+  else {
+    //Make a node for the file with size of 0
+    new_node->is_file = 0;
+    dict = &new_node->type.directory;
+    dict->number_children = ((size_t) 1);  //We use the first child space for '..'
+
+    //Call __malloc_impl() to get enough space for 4 children
+    *ask_size = 4*sizeof(__off_t);
+    __off_t *ptr = ((__off_t *) __malloc_impl(fsptr, fsptr, 0, ask_size));
+    if ( (ask_size != 0) || (ptr == NULL) ) {
+      __free_impl(fsptr, ptr, sizeof(size_t));
+      //TODO: refuse to make the node
+      return NULL;
+    }
+    //Save the offset to get to the children
+    dict->children = ptr_to_off(fsptr, ptr);
+    //Set first children to point to its parent
+    *ptr = ptr_to_off(fsptr, parent_node);
+  }
+
+  return new_node;
+}
+
+void free_file_info(void *fsptr, file_t *file)
+{
+  file_block_t *block = off_to_ptr(fsptr, file->first_file_block);
+  file_block_t *next;
+
+  //Iterate over all blocks until a block is pointing to fsptr meaning that we are done
+  while (((void *) block) != fsptr) {
+    //Free block data information
+    __free_impl(fsptr, off_to_ptr(fsptr, block->data), sizeof(size_t));
+    //Save next block pointer
+    next = off_to_ptr(fsptr, block->next_file_block);
+    //Free current block
+    __free_impl(fsptr, block, sizeof(file_block_t));
+    //Update current block with the next file_t for the next iteration
+    block = next;
+  }
+}
+
+void remove_node(void *fsptr, directory_t *dict, node_t *node)
+{
+  //Iterate over the files in dict and remove the file_node which we assume to be already free by calling free_file_info with &file_node->type.file
+  size_t n_children = dict->number_children;
+  __off_t *children = off_to_ptr(fsptr, dict->children);
+  size_t index;
+  __off_t node_off = ptr_to_off(fsptr, node);
+
+  //Find the index where the node is at
+  for (index = 1; index < n_children; index++) {
+    if (children[index] == node_off) {
+      break;
+    }
+  }
+
+  //File must be at index
+  __free_impl(fsptr, node, sizeof(node_t) + sizeof(size_t));
+
+  //Move the remaining nodes one to the left to cover the node remove
+  for ( ; index < n_children-1; index++) {
+    children[index] = children[index+1];
+  }
+
+  //Set the last to have offset of zero and update number of children
+  children[index] = ((__off_t) 0);
+  dict->number_children--;
+
+  //See if we can free some memory by half while keeping at least 4 offsets
+  //TODO:
+}
+/* End of helper functions */
+
+/* Implements an emulation of the stat system call on the filesystem of size fssize pointed to by fsptr. 
+
+   If path can be followed and describes a file or directory that exists and is accessable, the access information is 
+   put into stbuf. 
+
+   On success, 0 is returned. On failure, -1 is returned and the appropriate error code is put into *errnoptr.
+
+   man 2 stat documents all possible error codes and gives more detail on what fields of stbuf need to be filled in. Essentially,
+   only the following fields need to be supported:
+
+   st_uid      the value passed in argument
+   st_gid      the value passed in argument
+   st_mode     (as fixed values S_IFDIR | 0755 for directories,
+                                S_IFREG | 0755 for files)
+   st_nlink    (as many as there are subdirectories (not files) for directories
+                (including . and ..),
+                1 for files)
+   st_size     (supported only for files, where it is the real file size)
+   st_atim
+   st_mtim
+*/
+int __myfs_getattr_implem(void *fsptr, size_t fssize, int *errnoptr, uid_t uid, gid_t gid, const char *path, struct stat *stbuf)
+{
+  node_t *node = path_solver(fsptr, path, 0);
+
+  //Path could not be solved
+  if (node == NULL) {
+    *errnoptr = ENOENT;
+    return -1;
+  }
+  
+  stbuf->st_uid = uid;
+  stbuf->st_gid = gid;
+
+  if (node->is_file) {
+    stbuf->st_nlink = ((nlink_t) 1);
+    stbuf->st_size = ((off_t) node->type.file.total_size);
+    stbuf->st_atimespec = node->times[0];
+    stbuf->st_mtimespec = node->times[1];
+  }
+  else {
+    stbuf->st_mode = S_IFDIR;
+    directory_t *dict = &node->type.directory;
+    __off_t *children = off_to_ptr(fsptr, dict->children);
+    stbuf->st_nlink = 2;
+    for (size_t i = 1; i < dict->number_children; i++) {
+      if (!((node_t *) off_to_ptr(fsptr, children[i]))->is_file) {
+        stbuf->st_nlink++;
+      }
+    }
+  }
+
+  return 0;
+}
+
+/* Implements an emulation of the readdir system call on the filesystem of size fssize pointed to by fsptr. 
+
+   If path can be followed and describes a directory that exists and is accessable, the names of the subdirectories and files 
+   contained in that directory are output into *namesptr. The . and .. directories must not be included in that listing.
+
+   If it needs to output file and subdirectory names, the function starts by allocating (with calloc) an array of pointers to
+   characters of the right size (n entries for n names). Sets *namesptr to that pointer. It then goes over all entries
+   in that array and allocates, for each of them an array of characters of the right size (to hold the i-th name, together 
+   with the appropriate '\0' terminator). It puts the pointer into that i-th array entry and fills the allocated array
+   of characters with the appropriate name. The calling function will call free on each of the entries of *namesptr and 
+   on *namesptr.
+
+   The function returns the number of names that have been put into namesptr. 
+
+   If no name needs to be reported because the directory does not contain any file or subdirectory besides . and .., 0 is 
+   returned and no allocation takes place.
+
+   On failure, -1 is returned and the *errnoptr is set to the appropriate error code. 
+
+   The error codes are documented in man 2 readdir.
+
+   In the case memory allocation with malloc/calloc fails, failure is indicated by returning -1 and setting *errnoptr to EINVAL.
+*/
+int __myfs_readdir_implem(void *fsptr, size_t fssize, int *errnoptr, const char *path, char ***namesptr)
+{
+  node_t *node = path_solver(fsptr, path, 0);
+
+  //Path could not be solved
+  if (node == NULL) {
+    *errnoptr = ENOENT;
+    return -1;
+  }
+
+  //Check that the node is a directory
+  if (node->is_file) {
+    *errnoptr = ENOTDIR;
+    return -1;
+  }
+
+  //Check that directory have more than ".", ".." nodes inside
+  directory_t *dict = &node->type.directory;
+  if (dict->number_children == 1) {
+    return 0;
+  }
+
+  //Allocate space for all children, except "." and ".."
+  size_t n_children = dict->number_children-((size_t) 1);
+  void **ptr = calloc(n_children, sizeof(char *));
+  __off_t *children = off_to_ptr(fsptr, dict->children);
+
+  //Check that calloc call was successful
+  if (ptr == NULL) {
+    *errnoptr = EINVAL;
+    return -1;
+  }
+
+  char **names = ((char **) ptr);
+
+  //Fill array of names
+  for (size_t i = ((size_t) 1); i < n_children; i++) {
+    node = ((node_t *) off_to_ptr(fsptr, children[i]));
+    strcpy(names[i-1], node->name); //strcpy(dst,src)
+  }
+
+  *namesptr = names;
+  return ((int) n_children);
+}
+
+/* Implements an emulation of the mknod system call for regular files on the filesystem of size fssize pointed to by fsptr.
+
+   This function is called only for the creation of regular files.
+
+   If a file gets created, it is of size zero and has default ownership and mode bits.
+
+   The call creates the file indicated by path.
+
+   On success, 0 is returned.
+
+   On failure, -1 is returned and *errnoptr is set appropriately.
+
+   The error codes are documented in man 2 mknod.
+*/
+int __myfs_mknod_implem(void *fsptr, size_t fssize, int *errnoptr, const char *path)
+{
+  //Make a directory, 1 because it is a file
+  node_t *node = make_inode(fsptr, path, errnoptr, 1);
+
+  //Check if the node was successfully created, if it wasn't the errnoptr was already set so we just return failure with -1
+  if (node == NULL) {
+    return -1;
+  }
+
+  return 0;
+}
+
+/* Implements an emulation of the unlink system call for regular files on the filesystem of size fssize pointed to by fsptr.
+
+   This function is called only for the deletion of regular files.
+
+   On success, 0 is returned.
+
+   On failure, -1 is returned and *errnoptr is set appropriately.
+
+   The error codes are documented in man 2 unlink.
+*/
+int __myfs_unlink_implem(void *fsptr, size_t fssize, int *errnoptr, const char *path)
+{
+  //Call path_solver with a 1 because we want the directory node where the filename belongs to
+  node_t *node = path_solver(fsptr, path, 1);
+
+  //Check that the file parent exist
+  if(node == NULL){
+    *errnoptr = ENOENT;
+    return -1;
+  }
+
+  //Check that the node returned is a directory
+  if (node->is_file) {
+    *errnoptr = ENOTDIR;
+    return -1;
+  }
+
+  //Get directory from node
+  directory_t *dict = &node->type.directory;
+
+  //Get last token which have the filename
+  unsigned long len;
+  char *filename = get_last_token(path, &len);
+
+  //Check that the parent don't contain a node with the same name as the one we are about to create
+  node_t *file_node = get_node(fsptr, dict, filename);
+
+  //Check that file_node is actually a file
+  if (file_node->is_file == 0) {
+    //Path given lead to a directory not a file
+    *errnoptr = EISDIR;
+    return -1;
+  }
+
+  //Free file information
+  file_t *file = &file_node->type.file;
+  if (file->total_size != 0) {
+    free_file_info(fsptr, file);
+  }
+
+  //Remove file_node from parent directory
+  remove_node(fsptr, dict, file_node);
+
+  //Free file_node
+  __free_impl(fsptr, file_node, sizeof(node_t) + sizeof(size_t));
+
+  return 0;
+}
+
+/* Implements an emulation of the rmdir system call on the filesystem of size fssize pointed to by fsptr. 
+
+   The call deletes the directory indicated by path.
+
+   On success, 0 is returned.
+
+   On failure, -1 is returned and *errnoptr is set appropriately.
+
+   The function call must fail when the directory indicated by path is not empty (if there are files or subdirectories
+   other than . and ..).
+
+   The error codes are documented in man 2 rmdir.
+*/
+int __myfs_rmdir_implem(void *fsptr, size_t fssize, int *errnoptr, const char *path)
+{
+  //We can access the parent directory as the first children of the return directory
+  //TODO: Fix the algorithm
+  node_t *node = path_solver(fsptr, path, 0);
+
+  //Check that the node exist
+  if (node == NULL){
+    *errnoptr = ENOENT;
+    return -1;
+  }
+
+  //Check that the node returned is not a file
+  if (node->is_file) {
+    *errnoptr = ENOTDIR;
+    return -1;
+  }
+
+  //Check that the directory is empty (only the parent can be there "..")
+  directory_t *dict = &node->type.directory;
+  if (dict->number_children != 1) {
+    *errnoptr = ENOTEMPTY;
+    return -1;
+  }
+
+  //Get parent directory
+  __off_t *children = off_to_ptr(fsptr, dict->children);
+  node_t *parent_node = off_to_ptr(fsptr, *children);
+
+  //Free children of node and the node itself
+  __free_impl(fsptr, children, sizeof(size_t));
+  __free_impl(fsptr, node, sizeof(node_t) + sizeof(size_t));
+
+  //Remove directory from parent directory
+  remove_node(fsptr, &parent_node->type.directory, node);
+
+  return 0;
+}
+
+/* Implements an emulation of the mkdir system call on the filesystem of size fssize pointed to by fsptr. 
+
+   The call creates the directory indicated by path.
+
+   On success, 0 is returned.
+
+   On failure, -1 is returned and *errnoptr is set appropriately.
+
+   The error codes are documented in man 2 mkdir.
+*/
+int __myfs_mkdir_implem(void *fsptr, size_t fssize, int *errnoptr, const char *path)
+{
+  //Make a directory, 0 because it is not a file
+  node_t *node = make_inode(fsptr, path, errnoptr, 0);
+
+  //Check if the node was successfully created, if it wasn't the errnoptr was already set so we just return failure with -1
+  if (node == NULL) {
+    return -1;
+  }
+
+  return 0;
+}
+
+/* Implements an emulation of the rename system call on the filesystem of size fssize pointed to by fsptr. 
+
+   The call moves the file or directory indicated by from to to.
+
+   On success, 0 is returned.
+
+   On failure, -1 is returned and *errnoptr is set appropriately.
+
+   Caution: the function does more than what is hinted to by its name. In cases the from and to paths differ, the file is moved out of 
+   the from path and added to the to path.
+
+   The error codes are documented in man 2 rename.
+*/
+int __myfs_rename_implem(void *fsptr, size_t fssize, int *errnoptr, const char *from, const char *to)
+{
+  /* STUB */
+  return -1;
+}
+
+/* Implements an emulation of the truncate system call on the filesystem of size fssize pointed to by fsptr. 
+
+   The call changes the size of the file indicated by path to offset bytes.
+
+   When the file becomes smaller due to the call, the extending bytes are removed. When it becomes larger, zeros are appended.
+
+   On success, 0 is returned.
+
+   On failure, -1 is returned and *errnoptr is set appropriately.
+
+   The error codes are documented in man 2 truncate.
+*/
+int __myfs_truncate_implem(void *fsptr, size_t fssize, int *errnoptr, const char *path, off_t offset)
+{
+  if (offset < 0) {
+    //TODO: Check what needs to be done if offset is 0
+  }
+
+  size_t size = ((size_t) offset);
+
+  //Get the node where the file is located
+  node_t *node = path_solver(fsptr, path, 0);
+
+  //Checks if path is valid, if not valid return -1
+  if (node == NULL) {
+    //TODO: Set errnoptr
+    return -1;
+  }
+
+  //If node is not a file we cannot truncated
+  if (!node->is_file) {
+    //TODO: Set errnoptr
+    return -1;
+  }
+
+  file_t *file = &node->type.file;
+  file_block_t *block = off_to_ptr(fsptr, file->first_file_block);
+
+  //If the new size is the same we do nothing
+  if (file->total_size == size) {
+    //File has not been modify, only access
+    update_time(node, 0);
+    return 0;
+  }
+  //If the new size if less we make an AllocateFrom object (if possible) and send it to __free_impl()
+  else if (file->total_size > size) {
+    //File would be access and modify
+    update_time(node, 1);
+    //TODO:
+  }
+  //Otherwise, the size is greater than the previous size so we append 0's to it by calling __malloc_impl()
+  else {
+    //File would be access and modify
+    update_time(node, 1);
+    //TODO:
+  }
+
+  return 0;
+}
+
+/* Implements an emulation of the open system call on the filesystem  of size fssize pointed to by fsptr, without actually performing
+   the opening of the file (no file descriptor is returned).
+
+   The call just checks if the file (or directory) indicated by path can be accessed, i.e. if the path can be followed to an existing
+   object for which the access rights are granted.
+
+   On success, 0 is returned.
+
+   On failure, -1 is returned and *errnoptr is set appropriately.
+
+   The two only interesting error codes are 
+
+   * EFAULT: the filesystem is in a bad state, we can't do anything
+
+   * ENOENT: the file that we are supposed to open doesn't exist (or a subpath).
+
+   It is possible to restrict ourselves to only these two error conditions. It is also possible to implement more detailed error
+   condition answers.
+
+   The error codes are documented in man 2 open.
+*/
+int __myfs_open_implem(void *fsptr, size_t fssize, int *errnoptr, const char *path)
+{
+  //Get the node where the file is located
+  node_t *node = path_solver(fsptr, path, 0);
+
+  //Checks if path is valid, if not valid return -1
+  if (node == NULL) {
+    *errnoptr = ENOENT;
+    return -1;
+  }
+
+  //Checks if node is a file, if it is a file return 0
+  return node->is_file ? 0 : -1;
+}
+
+/* Implements an emulation of the read system call on the filesystem of size fssize pointed to by fsptr.
+
+   The call copies up to size bytes from the file indicated by path into the buffer, starting to read at offset. See the man page
+   for read for the details when offset is beyond the end of the file etc.
+
+   On success, the appropriate number of bytes read into the buffer is returned. The value zero is returned on an end-of-file condition.
+
+   On failure, -1 is returned and *errnoptr is set appropriately.
+
+   The error codes are documented in man 2 read.
+*/
+int __myfs_read_implem(void *fsptr, size_t fssize, int *errnoptr, const char *path, char *buf, size_t size, off_t offset)
+{
+  //Check taht the offset is positive
+  if (offset < 0) {
+    //TODO: set errnoptr
+    return -1;
+  }
+
+  //off_t is signed but we already know that it is positive so we change it to size_t
+  size_t remaining = ((size_t) offset);
+
+  //Getting file node
+  node_t *node = path_solver(fsptr, path, 0);
+
+  //Check if path is valid
+  if(node == NULL) {
+    *errnoptr = ENOENT;
+    return -1;
+  }
+
+  //Check that node is a file
+  if(!node->is_file) {
+    *errnoptr = EISDIR;
+    return -1;
+  }
+
+  //Check that the file have more bytes than the remaining so we don't have to iterate it
+  file_t *file = &node->type.file;
+  if (file->total_size < remaining) {
+    return 0;
+  }
+  
+  file_block_t *block = off_to_ptr(fsptr, file->first_file_block);
+  size_t index;
+
+  while (remaining != ((off_t)0)) {
+    //If we are not getting information from this block
+    if (remaining >= block->size) {
+      remaining -= block->size;
+      block = off_to_ptr(fsptr, block->next_file_block);
+    }
+    else {
+      index = remaining;
+      remaining = 0;
+    }
+  }
+
+  //We have the index to where to start reading so we start populating the buffer
+  size_t read_n_bytes = size > (block->allocated-index) ? (block->allocated-index) : size;
+  memcpy(buf, &off_to_ptr(fsptr,block->data)[index], read_n_bytes);
+  size -= read_n_bytes;
+  index = read_n_bytes;
+  block = off_to_ptr(fsptr, block->next_file_block);
+
+  while ( (size > ((size_t) 0)) && (block != fsptr) ) {
+    read_n_bytes = size > block->allocated ? block->allocated : size;
+    memcpy(&buf[index], off_to_ptr(fsptr, block->data), read_n_bytes);
+    //Update size to subtract what you already read
+    size -= read_n_bytes;
+    //Keeps track of where in the buffer we last wrote
+    index += read_n_bytes;
+    block = off_to_ptr(fsptr, block->next_file_block);
+  }
+
+  return 0;
+}
+
+/* Implements an emulation of the write system call on the filesystem of size fssize pointed to by fsptr.
+
+   The call copies up to size bytes to the file indicated by path into the buffer, starting to write at offset. See the man page
+   for write for the details when offset is beyond the end of the file etc.
+
+   On success, the appropriate number of bytes written into the file is returned. The value zero is returned on an end-of-file condition.
+
+   On failure, -1 is returned and *errnoptr is set appropriately.
+
+   The error codes are documented in man 2 write.
+*/
+int __myfs_write_implem(void *fsptr, size_t fssize, int *errnoptr, const char *path, const char *buf, size_t size, off_t offset)
+{
+  //Check that the offset is positive
+  if (offset < 0) {
+    *errnoptr = EFAULT;
+    return -1;
+  }
+
+  size_t remaining = ((size_t) offset);
+  node_t *node = path_solver(fsptr, path, 0);
+
+  //Checks if path is valid, if not valid return -1
+  if (node == NULL) {
+    *errnoptr = ENOENT;
+    return -1;
+  }
+
+  //If node is not a file we cannot read
+  if (!node->is_file) {
+    *errnoptr = EISDIR;
+    return -1;
+  }
+
+  //Check that the file have more bytes than the remaining so we don't have to iterate it
+  file_t *file = &node->type.file;
+  if (file->total_size < remaining) {
+    *errnoptr = EFBIG;
+    return 0;
+  }
+
+  //TODO: continue
+  return -1;
+}
+
+/* Implements an emulation of the utimensat system call on the filesystem of size fssize pointed to by fsptr.
+
+   The call changes the access and modification times of the file or directory indicated by path to the values in ts.
+
+   On success, 0 is returned.
+
+   On failure, -1 is returned and *errnoptr is set appropriately.
+
+   The error codes are documented in man 2 utimensat.
+*/
+int __myfs_utimens_implem(void *fsptr, size_t fssize, int *errnoptr, const char *path, const struct timespec ts[2])
+{
+  //First element is the access time and the second element is the last modification time
+
+  node_t *node = path_solver(fsptr, path, 0);
+
+  if (node == NULL) {
+    *errnoptr = EINVAL;
+    return -1;
+  }
+
+  //Update last access time
+  node->times[0] = ts[0];
+
+  //Update last modification
+  node->times[1] = ts[1];
+
+  return 0;
+}
+
+/* Implements an emulation of the statfs system call on the filesystem of size fssize pointed to by fsptr.
+
+   The call gets information of the filesystem usage and puts in into stbuf.
+
+   On success, 0 is returned.
+
+   On failure, -1 is returned and *errnoptr is set appropriately.
+
+   The error codes are documented in man 2 statfs.
+
+   Essentially, only the following fields of struct statvfs need to be supported:
+
+   f_bsize   fill with what you call a block (typically 1024 bytes)
+   f_blocks  fill with the total number of blocks in the filesystem
+   f_bfree   fill with the free number of blocks in the filesystem
+   f_bavail  fill with same value as f_bfree
+   f_namemax fill with your maximum file/directory name, if your filesystem has such a maximum
+*/
+int __myfs_statfs_implem(void *fsptr, size_t fssize, int *errnoptr, struct statvfs* stbuf)
+{
+  //Get the handler
+  handler_t *handler = ((handler_t *) fsptr);
+
+  //Populate what we call a block
+  stbuf->f_bsize = BLOCK_SIZE;
+
+  //Save how many block we have in our file system
+  stbuf->f_blocks = ((u_int) handler->size/BLOCK_SIZE);
+
+  //Set how many free number of blocks we have in our file system
+  //TODO: Check if by adding all the free memory spaces and diving it by a block size is good enough
+  // or if we need the number of free space that have BLOCK_SIZE of bytes free to use
+  size_t bytes_free = ((size_t) 0);
+  List *LL = get_free_memory_ptr(fsptr);
+  AllocateFrom *block;
+  void *temp;
+
+  //Iterate over all free block and get the amount of bytes that have not been used
+  for (temp = off_to_ptr(fsptr, LL->first_space); temp != fsptr; temp = off_to_ptr(fsptr, block->next_space)) {
+    block = temp - sizeof(size_t);
+    bytes_free += block->remaining + sizeof(size_t);
+  }
+
+  //Set the amount of free blocks
+  stbuf->f_bfree = ((u_int) bytes_free/BLOCK_SIZE);
+
+  //For us f_bavail is the same as f_bfree
+  stbuf->f_bavail = stbuf->f_bfree;
+
+  //Say what is the maximum word length that a node can have as
+  stbuf->f_namemax = NAME_MAX_LEN;
+
+  //TODO: Check what type of errors we can encounter an set errnoptr as appropriate
+
+  return 0;
+}
+
+/* END of FUSE implementation */
+