--- conflicted
+++ resolved
@@ -1,1449 +1,820 @@
-<<<<<<< HEAD
-/*
-  MyFS: a tiny file-system written for educational purposes
-
-  MyFS is 
-
-  Copyright 2018-21 by
-
-  University of Alaska Anchorage, College of Engineering.
-
-  Copyright 2022
-
-  University of Texas at El Paso, Department of Computer Science.
-
-  Contributors: Christoph Lauter
-                ... 
-                ... and
-                ...
-
-  and based on 
-
-  FUSE: Filesystem in Userspace
-  Copyright (C) 2001-2007  Miklos Szeredi <miklos@szeredi.hu>
-
-  This program can be distributed under the terms of the GNU GPL.
-  See the file COPYING.
-
-  gcc -Wall myfs.c implementation.c `pkg-config fuse --cflags --libs` -o myfs
-*/
-
-#include <stddef.h>
-#include <sys/stat.h>
-#include <sys/statvfs.h>
-#include <stdint.h>
-#include <string.h>
-#include <time.h>
-#include <stdlib.h>
-#include <sys/types.h>
-#include <unistd.h>
-#include <fcntl.h>
-#include <errno.h>
-#include <stdio.h>
-#include "implementation.h"
-
-/* The filesystem you implement must support all the 13 operations
-   stubbed out below. There need not be support for access rights,
-   links, symbolic links. There needs to be support for access and
-   modification times and information for statfs.
-
-   The filesystem must run in memory, using the memory of size 
-   fssize pointed to by fsptr. The memory comes from mmap and 
-   is backed with a file if a backup-file is indicated. When
-   the filesystem is unmounted, the memory is written back to 
-   that backup-file. When the filesystem is mounted again from
-   the backup-file, the same memory appears at the newly mapped
-   in virtual address. The filesystem datastructures hence must not
-   store any pointer directly to the memory pointed to by fsptr; it
-   must rather store offsets from the beginning of the memory region.
-
-   When a filesystem is mounted for the first time, the whole memory
-   region of size fssize pointed to by fsptr reads as zero-bytes. When
-   a backup-file is used and the filesystem is mounted again, certain
-   parts of the memory, which have previously been written, may read
-   as non-zero bytes. The size of the memory region is at least 2048
-   bytes.
-
-   CAUTION:
-
-   * You MUST NOT use any global variables in your program for reasons
-   due to the way FUSE is designed.
-
-   You can find ways to store a structure containing all "global" data
-   at the start of the memory region representing the filesystem.
-
-   * You MUST NOT store (the value of) pointers into the memory region
-   that represents the filesystem. Pointers are virtual memory
-   addresses and these addresses are ephemeral. Everything will seem
-   okay UNTIL you remount the filesystem again.
-
-   You may store offsets/indices (of type size_t) into the
-   filesystem. These offsets/indices are like pointers: instead of
-   storing the pointer, you store how far it is away from the start of
-   the memory region. You may want to define a type for your offsets
-   and to write two functions that can convert from pointers to
-   offsets and vice versa.
-
-   * You may use any function out of libc for your filesystem,
-   including (but not limited to) malloc, calloc, free, strdup,
-   strlen, strncpy, strchr, strrchr, memset, memcpy. However, your
-   filesystem MUST NOT depend on memory outside of the filesystem
-   memory region. Only this part of the virtual memory address space
-   gets saved into the backup-file. As a matter of course, your FUSE
-   process, which implements the filesystem, MUST NOT leak memory: be
-   careful in particular not to leak tiny amounts of memory that
-   accumulate over time. In a working setup, a FUSE process is
-   supposed to run for a long time!
-
-   It is possible to check for memory leaks by running the FUSE
-   process inside valgrind:
-
-   valgrind --leak-check=full ./myfs --backupfile=test.myfs ~/fuse-mnt/ -f
-
-   However, the analysis of the leak indications displayed by valgrind
-   is difficult as libfuse contains some small memory leaks (which do
-   not accumulate over time). We cannot (easily) fix these memory
-   leaks inside libfuse.
-
-   * Avoid putting debug messages into the code. You may use fprintf
-   for debugging purposes but they should all go away in the final
-   version of the code. Using gdb is more professional, though.
-
-   * You MUST NOT fail with exit(1) in case of an error. All the
-   functions you have to implement have ways to indicated failure
-   cases. Use these, mapping your internal errors intelligently onto
-   the POSIX error conditions.
-
-   * And of course: your code MUST NOT SEGFAULT!
-
-   It is reasonable to proceed in the following order:
-
-   (1)   Design and implement a mechanism that initializes a filesystem
-         whenever the memory space is fresh. That mechanism can be
-         implemented in the form of a filesystem handle into which the
-         filesystem raw memory pointer and sizes are translated.
-         Check that the filesystem does not get reinitialized at mount
-         time if you initialized it once and unmounted it but that all
-         pieces of information (in the handle) get read back correctly
-         from the backup-file. 
-
-   (2)   Design and implement functions to find and allocate free memory
-         regions inside the filesystem memory space. There need to be 
-         functions to free these regions again, too. Any "global" variable
-         goes into the handle structure the mechanism designed at step (1) 
-         provides.
-
-   (3)   Carefully design a data structure able to represent all the
-         pieces of information that are needed for files and
-         (sub-)directories.  You need to store the location of the
-         root directory in a "global" variable that, again, goes into the 
-         handle designed at step (1).
-
-   (4)   Write __myfs_getattr_implem and debug it thoroughly, as best as
-         you can with a filesystem that is reduced to one
-         function. Writing this function will make you write helper
-         functions to traverse paths, following the appropriate
-         subdirectories inside the file system. Strive for modularity for
-         these filesystem traversal functions.
-
-   (5)   Design and implement __myfs_readdir_implem. You cannot test it
-         besides by listing your root directory with ls -la and looking
-         at the date of last access/modification of the directory (.). 
-         Be sure to understand the signature of that function and use
-         caution not to provoke segfaults nor to leak memory.
-
-   (6)   Design and implement __myfs_mknod_implem. You can now touch files 
-         with 
-
-         touch foo
-
-         and check that they start to exist (with the appropriate
-         access/modification times) with ls -la.
-
-   (7)   Design and implement __myfs_mkdir_implem. Test as above.
-
-   (8)   Design and implement __myfs_truncate_implem. You can now 
-         create files filled with zeros:
-
-         truncate -s 1024 foo
-
-   (9)   Design and implement __myfs_statfs_implem. Test by running
-         df before and after the truncation of a file to various lengths. 
-         The free "disk" space must change accordingly.
-
-   (10)  Design, implement and test __myfs_utimens_implem. You can now 
-         touch files at different dates (in the past, in the future).
-
-   (11)  Design and implement __myfs_open_implem. The function can 
-         only be tested once __myfs_read_implem and __myfs_write_implem are
-         implemented.
-
-   (12)  Design, implement and test __myfs_read_implem and
-         __myfs_write_implem. You can now write to files and read the data 
-         back:
-
-         echo "Hello world" > foo
-         echo "Hallo ihr da" >> foo
-         cat foo
-
-         Be sure to test the case when you unmount and remount the
-         filesystem: the files must still be there, contain the same
-         information and have the same access and/or modification
-         times.
-
-   (13)  Design, implement and test __myfs_unlink_implem. You can now
-         remove files.
-
-   (14)  Design, implement and test __myfs_unlink_implem. You can now
-         remove directories.
-
-   (15)  Design, implement and test __myfs_rename_implem. This function
-         is extremely complicated to implement. Be sure to cover all 
-         cases that are documented in man 2 rename. The case when the 
-         new path exists already is really hard to implement. Be sure to 
-         never leave the filessystem in a bad state! Test thoroughly 
-         using mv on (filled and empty) directories and files onto 
-         inexistant and already existing directories and files.
-
-   (16)  Design, implement and test any function that your instructor
-         might have left out from this list. There are 13 functions 
-         __myfs_XXX_implem you have to write.
-
-   (17)  Go over all functions again, testing them one-by-one, trying
-         to exercise all special conditions (error conditions): set
-         breakpoints in gdb and use a sequence of bash commands inside
-         your mounted filesystem to trigger these special cases. Be
-         sure to cover all funny cases that arise when the filesystem
-         is full but files are supposed to get written to or truncated
-         to longer length. There must not be any segfault; the user
-         space program using your filesystem just has to report an
-         error. Also be sure to unmount and remount your filesystem,
-         in order to be sure that it contents do not change by
-         unmounting and remounting. Try to mount two of your
-         filesystems at different places and copy and move (rename!)
-         (heavy) files (your favorite movie or song, an image of a cat
-         etc.) from one mount-point to the other. None of the two FUSE
-         processes must provoke errors. Find ways to test the case
-         when files have holes as the process that wrote them seeked
-         beyond the end of the file several times. Your filesystem must
-         support these operations at least by making the holes explicit 
-         zeros (use dd to test this aspect).
-
-   (18)  Run some heavy testing: copy your favorite movie into your
-         filesystem and try to watch it out of the filesystem.
-*/
-
-/* HELPER TYPES AND STRUCTS GO HERE */
-
-typedef size_t __off_t;
-
-typedef struct file_block_struct_t {
-  size_t size;
-  size_t allocated;
-  __off_t data;
-  __off_t next_file_block;
-} file_block_t;
-
-typedef struct __inode_file_t {
-  size_t total_size;
-  __off_t first_file_block;  //This is an offset to the first file_block_t
-} file_t;
-
-typedef struct __inode_directory_t {
-  size_t number_children;
-  __off_t children; //This is an offset to an array of offsets to folders
-} directory_t;
-
-typedef struct __times_t {
-  unsigned int second : 5;  //Do << 1 for a range max of 62
-  unsigned int minute : 6;  //0 < minutes < 63
-  unsigned int hour : 5;    //0 < hour < 31
-  unsigned int day : 5;     //0 < day < 31
-  unsigned int month : 4;   //0 < month < 15
-  unsigned int year : 7;    //1970 < year < 1970 + 127 = 2107
-} times_t;
-
-typedef struct __inode_t {
-  char name[256];
-  char is_file;//0 dir - 1 file
-  times_t times[2]; //times[0]: creation date, times[1]: last modification date
-  union {
-    file_t file;
-    directory_t directory;
-  } type;
-} node_t;
-
-/* End of types and structs */
-
-/* YOUR HELPER FUNCTIONS GO HERE */
-void print_sizeof_struct()
-{
-  printf("Structs:\n");
-  printf("sizeof(file_block_t) = %zu\n", sizeof(file_block_t));
-  printf("sizeof(file_t) = %zu\n", sizeof(file_t));
-  printf("sizeof(directory_t) = %zu\n", sizeof(directory_t));
-  printf("sizeof(times_t) = %zu\n", sizeof(times_t));
-  printf("sizeof(node_t) = %zu\n", sizeof(node_t));
-
-  printf("\nNode attribute:\n");
-  node_t node;
-
-  printf("sizeof(node.name) = %zu\n", sizeof(node.name));
-  printf("sizeof(node.is_file) = %zu\n", sizeof(node.is_file));
-  printf("sizeof(node.times) = %zu\n", sizeof(node.times));
-  printf("sizeof(node.type) = %zu\n", sizeof(node.type));
-}
-
-
-//funsction to update time(from lauter)
-void update_time(node_t *node, int set_mode){
-  struct times_t ts;
-
-  if(node == Null)
-  {
-    return;
-  }
-
-  if(clock_gettime(CLOCK_REALTIME, &ts) == 0)
-  {
-    node->times[0];
-    if (set_mode)
-    {
-      node->times[1] = ts;
-    }
-  }
-
-}
-
-/* End of helper functions */
-
-/* Implements an emulation of the stat system call on the filesystem 
-   of size fssize pointed to by fsptr. 
-
-   If path can be followed and describes a file or directory 
-   that exists and is accessable, the access information is 
-   put into stbuf. 
-
-   On success, 0 is returned. On failure, -1 is returned and 
-   the appropriate error code is put into *errnoptr.
-
-   man 2 stat documents all possible error codes and gives more detail
-   on what fields of stbuf need to be filled in. Essentially, only the
-   following fields need to be supported:
-
-   st_uid      the value passed in argument
-   st_gid      the value passed in argument
-   st_mode     (as fixed values S_IFDIR | 0755 for directories,
-                                S_IFREG | 0755 for files)
-   st_nlink    (as many as there are subdirectories (not files) for directories
-                (including . and ..),
-                1 for files)
-   st_size     (supported only for files, where it is the real file size)
-   st_atim
-   st_mtim
-*/
-int __myfs_getattr_implem(void *fsptr, size_t fssize, int *errnoptr, uid_t uid, gid_t gid, const char *path, struct stat *stbuf)
-{
-  /* STUB */
-  return -1;
-}
-
-/* Implements an emulation of the readdir system call on the filesystem 
-   of size fssize pointed to by fsptr. 
-
-   If path can be followed and describes a directory that exists and
-   is accessable, the names of the subdirectories and files 
-   contained in that directory are output into *namesptr. The . and ..
-   directories must not be included in that listing.
-
-   If it needs to output file and subdirectory names, the function
-   starts by allocating (with calloc) an array of pointers to
-   characters of the right size (n entries for n names). Sets
-   *namesptr to that pointer. It then goes over all entries
-   in that array and allocates, for each of them an array of
-   characters of the right size (to hold the i-th name, together 
-   with the appropriate '\0' terminator). It puts the pointer
-   into that i-th array entry and fills the allocated array
-   of characters with the appropriate name. The calling function
-   will call free on each of the entries of *namesptr and 
-   on *namesptr.
-
-   The function returns the number of names that have been 
-   put into namesptr. 
-
-   If no name needs to be reported because the directory does
-   not contain any file or subdirectory besides . and .., 0 is 
-   returned and no allocation takes place.
-
-   On failure, -1 is returned and the *errnoptr is set to 
-   the appropriate error code. 
-
-   The error codes are documented in man 2 readdir.
-
-   In the case memory allocation with malloc/calloc fails, failure is
-   indicated by returning -1 and setting *errnoptr to EINVAL.
-*/
-int __myfs_readdir_implem(void *fsptr, size_t fssize, int *errnoptr, const char *path, char ***namesptr)
-{
-  /* STUB */
-  return -1;
-}
-
-/* Implements an emulation of the mknod system call for regular files
-   on the filesystem of size fssize pointed to by fsptr.
-
-   This function is called only for the creation of regular files.
-
-   If a file gets created, it is of size zero and has default
-   ownership and mode bits.
-
-   The call creates the file indicated by path.
-
-   On success, 0 is returned.
-
-   On failure, -1 is returned and *errnoptr is set appropriately.
-
-   The error codes are documented in man 2 mknod.
-*/
-int __myfs_mknod_implem(void *fsptr, size_t fssize, int *errnoptr, const char *path)
-{
-  /* STUB */
-  return -1;
-}
-
-/* Implements an emulation of the unlink system call for regular files
-   on the filesystem of size fssize pointed to by fsptr.
-
-   This function is called only for the deletion of regular files.
-
-   On success, 0 is returned.
-
-   On failure, -1 is returned and *errnoptr is set appropriately.
-
-   The error codes are documented in man 2 unlink.
-*/
-int __myfs_unlink_implem(void *fsptr, size_t fssize, int *errnoptr, const char *path)
-{
-  /* STUB */
-  node_t *node = path_solver(path, errnoptr);
-
-  if(node == NULL){
-    errnoptr = ENOENT;
-    return -1;
-  }
-
-  for (int i = 0; i < sizeof(node->name); i++){
-    //Check if the next char in the name is null character
-    if(node->name[i+1] == "\0"){
-      errnoptr = EISDIR;
-      return -1;
-    }
-    //Check that the name does not have a forward slash
-    if(node->name[i] == "/"){
-      errnoptr = EISDIR;
-      return -1;
-    }
-    //Check that the name is not greated than 256
-    if(node->name[i] == " " && node->name[i+1] == " "){
-
-      //Update number of children for directory
-      node->type.directory.number_children--;
-
-      //Update last time of modification
-      update_time(node, 1);
-
-    }
-  }
-  return 0;
-}
-
-/* Implements an emulation of the rmdir system call on the filesystem 
-   of size fssize pointed to by fsptr. 
-
-   The call deletes the directory indicated by path.
-
-   On success, 0 is returned.
-
-   On failure, -1 is returned and *errnoptr is set appropriately.
-
-   The function call must fail when the directory indicated by path is
-   not empty (if there are files or subdirectories other than . and ..).
-
-   The error codes are documented in man 2 rmdir.
-*/
-int __myfs_rmdir_implem(void *fsptr, size_t fssize, int *errnoptr, const char *path)
-{
-  /* STUB */
-  node_t *node = path_solver(path, errnoptr);
-
-  if(node == NULL){
-    errnoptr = ENOENT;
-    return -1
-  }
-
-   for (int i = 0; i < sizeof(node->name); i++){
-    //Check if the next char in the name is null character
-    if(node->name[i+1] == "\0"){
-      errnoptr = EISDIR;
-      return -1;
-    }
-    //Check that the name does not have a forward slash
-    if(node->name[i] == "/"){
-      errnoptr = EISDIR;
-      return -1;
-    }
-    if(node->name[i] == "." || (node->name[i] == "." && node->name[i+1] == ".")){
-      //TODO: CHANGE ERROR POINTER
-      return -1;
-    }
-    //Check that the name is not greated than 256
-    if(node->name[i] == " " && node->name[i+1] == " "){
-
-      //Update number of children for directory
-      if(node->type.directory.number_children != 0){
-        errnoptr = ENOTEMPTY;
-        return -1;
-      }
-    }
-  }
-  return 0;
-}
-
-/* Implements an emulation of the mkdir system call on the filesystem 
-   of size fssize pointed to by fsptr. 
-
-   The call creates the directory indicated by path.
-
-   On success, 0 is returned.
-
-   On failure, -1 is returned and *errnoptr is set appropriately.
-
-   The error codes are documented in man 2 mkdir.
-*/
-
-int __myfs_mkdir_implem(void *fsptr, size_t fssize, int *errnoptr, const char *path)
-{
-  /* STUB */
-  node_t *node = path_solver(path, errnoptr);
-
-  if(node == NULL){
-    errnoptr = EISDIR;
-    return -1
-  }
-  
-  return -1;
-}
-
-/* Implements an emulation of the rename system call on the filesystem 
-   of size fssize pointed to by fsptr. 
-
-   The call moves the file or directory indicated by from to to.
-
-   On success, 0 is returned.
-
-   On failure, -1 is returned and *errnoptr is set appropriately.
-
-   Caution: the function does more than what is hinted to by its name.
-   In cases the from and to paths differ, the file is moved out of 
-   the from path and added to the to path.
-
-   The error codes are documented in man 2 rename.
-*/
-int __myfs_rename_implem(void *fsptr, size_t fssize, int *errnoptr, const char *from, const char *to)
-{
-  /* STUB */
-  return -1;
-}
-
-/* Implements an emulation of the truncate system call on the filesystem 
-   of size fssize pointed to by fsptr. 
-
-   The call changes the size of the file indicated by path to offset
-   bytes.
-
-   When the file becomes smaller due to the call, the extending bytes are
-   removed. When it becomes larger, zeros are appended.
-
-   On success, 0 is returned.
-
-   On failure, -1 is returned and *errnoptr is set appropriately.
-
-   The error codes are documented in man 2 truncate.
-*/
-int __myfs_truncate_implem(void *fsptr, size_t fssize, int *errnoptr, const char *path, off_t offset)
-{
-  /* STUB */
-  return -1;
-}
-
-/* Implements an emulation of the open system call on the filesystem 
-   of size fssize pointed to by fsptr, without actually performing the opening
-   of the file (no file descriptor is returned).
-
-   The call just checks if the file (or directory) indicated by path
-   can be accessed, i.e. if the path can be followed to an existing
-   object for which the access rights are granted.
-
-   On success, 0 is returned.
-
-   On failure, -1 is returned and *errnoptr is set appropriately.
-
-   The two only interesting error codes are 
-
-   * EFAULT: the filesystem is in a bad state, we can't do anything
-
-   * ENOENT: the file that we are supposed to open doesn't exist (or a
-             subpath).
-
-   It is possible to restrict ourselves to only these two error
-   conditions. It is also possible to implement more detailed error
-   condition answers.
-
-   The error codes are documented in man 2 open.
-*/
-int __myfs_open_implem(void *fsptr, size_t fssize, int *errnoptr, const char *path)
-{
-  node_t *node = path_solver(path, errnoptr);
-
-  // Checks if path is valid, if not valid return -1
-  if (node == NULL) {
-    return -1;
-  }
-  //Checks if node is a file, if it is a file return 0
-  return node->is_file ? 0 : -1;
-}
-
-/* Implements an emulation of the read system call on the filesystem 
-   of size fssize pointed to by fsptr.
-
-   The call copies up to size bytes from the file indicated by 
-   path into the buffer, starting to read at offset. See the man page
-   for read for the details when offset is beyond the end of the file etc.
-   
-   On success, the appropriate number of bytes read into the buffer is
-   returned. The value zero is returned on an end-of-file condition.
-
-   On failure, -1 is returned and *errnoptr is set appropriately.
-
-   The error codes are documented in man 2 read.
-*/
-int __myfs_read_implem(void *fsptr, size_t fssize, int *errnoptr, const char *path, char *buf, size_t size, off_t offset)
-{
-  /* STUB */
-  return -1;
-}
-
-/* Implements an emulation of the write system call on the filesystem 
-   of size fssize pointed to by fsptr.
-
-   The call copies up to size bytes to the file indicated by 
-   path into the buffer, starting to write at offset. See the man page
-   for write for the details when offset is beyond the end of the file etc.
-   
-   On success, the appropriate number of bytes written into the file is
-   returned. The value zero is returned on an end-of-file condition.
-
-   On failure, -1 is returned and *errnoptr is set appropriately.
-
-   The error codes are documented in man 2 write.
-*/
-int __myfs_write_implem(void *fsptr, size_t fssize, int *errnoptr, const char *path, const char *buf, size_t size, off_t offset)
-{
-  /* STUB */
-  return -1;
-}
-
-/* Implements an emulation of the utimensat system call on the filesystem 
-   of size fssize pointed to by fsptr.
-
-   The call changes the access and modification times of the file
-   or directory indicated by path to the values in ts.
-
-   On success, 0 is returned.
-
-   On failure, -1 is returned and *errnoptr is set appropriately.
-
-   The error codes are documented in man 2 utimensat.
-*/
-int __myfs_utimens_implem(void *fsptr, size_t fssize, int *errnoptr, const char *path, const struct timespec ts[2])
-{
-  /* STUB */
-  return -1;
-}
-
-/* Implements an emulation of the statfs system call on the filesystem 
-   of size fssize pointed to by fsptr.
-
-   The call gets information of the filesystem usage and puts in 
-   into stbuf.
-
-   On success, 0 is returned.
-
-   On failure, -1 is returned and *errnoptr is set appropriately.
-
-   The error codes are documented in man 2 statfs.
-
-   Essentially, only the following fields of struct statvfs need to be
-   supported:
-
-   f_bsize   fill with what you call a block (typically 1024 bytes)
-   f_blocks  fill with the total number of blocks in the filesystem
-   f_bfree   fill with the free number of blocks in the filesystem
-   f_bavail  fill with same value as f_bfree
-   f_namemax fill with your maximum file/directory name, if your
-             filesystem has such a maximum
-*/
-int __myfs_statfs_implem(void *fsptr, size_t fssize, int *errnoptr, struct statvfs* stbuf)
-{
-  /* STUB */
-  return -1;
-}
-
-=======
-/*MyFS: a tiny file-system written for educational purposes
-
-  MyFS is 
-
-  Copyright 2018-21 by
-
-  University of Alaska Anchorage, College of Engineering.
-
-  Copyright 2022
-
-  University of Texas at El Paso, Department of Computer Science.
-
-  Contributors: Christoph Lauter
-                ... 
-                ... and
-                ...
-
-  and based on 
-
-  FUSE: Filesystem in Userspace
-  Copyright (C) 2001-2007  Miklos Szeredi <miklos@szeredi.hu>
-
-  This program can be distributed under the terms of the GNU GPL.
-  See the file COPYING.
-
-  gcc -Wall myfs.c implementation.c alloc.c `pkg-config fuse --cflags --libs` -o myfs
-*/
-
-#include <stddef.h>
-#include <sys/stat.h>
-#include <sys/statvfs.h>
-#include <stdint.h>
-#include <string.h>
-#include <time.h>
-#include <stdlib.h>
-#include <sys/types.h>
-#include <unistd.h>
-#include <fcntl.h>
-#include <errno.h>
-#include <stdio.h>
-#include "alloc.h"
-#include "implementation.h"
-
-/* The filesystem you implement must support all the 13 operations
-   stubbed out below. There need not be support for access rights,
-   links, symbolic links. There needs to be support for access and
-   modification times and information for statfs.
-
-   The filesystem must run in memory, using the memory of size 
-   fssize pointed to by fsptr. The memory comes from mmap and 
-   is backed with a file if a backup-file is indicated. When
-   the filesystem is unmounted, the memory is written back to 
-   that backup-file. When the filesystem is mounted again from
-   the backup-file, the same memory appears at the newly mapped
-   in virtual address. The filesystem datastructures hence must not
-   store any pointer directly to the memory pointed to by fsptr; it
-   must rather store offsets from the beginning of the memory region.
-
-   When a filesystem is mounted for the first time, the whole memory
-   region of size fssize pointed to by fsptr reads as zero-bytes. When
-   a backup-file is used and the filesystem is mounted again, certain
-   parts of the memory, which have previously been written, may read
-   as non-zero bytes. The size of the memory region is at least 2048
-   bytes.
-
-   CAUTION:
-
-   * You MUST NOT use any global variables in your program for reasons
-   due to the way FUSE is designed.
-
-   You can find ways to store a structure containing all "global" data
-   at the start of the memory region representing the filesystem.
-
-   * You MUST NOT store (the value of) pointers into the memory region
-   that represents the filesystem. Pointers are virtual memory
-   addresses and these addresses are ephemeral. Everything will seem
-   okay UNTIL you remount the filesystem again.
-
-   You may store offsets/indices (of type size_t) into the
-   filesystem. These offsets/indices are like pointers: instead of
-   storing the pointer, you store how far it is away from the start of
-   the memory region. You may want to define a type for your offsets
-   and to write two functions that can convert from pointers to
-   offsets and vice versa.
-
-   * You may use any function out of libc for your filesystem,
-   including (but not limited to) malloc, calloc, free, strdup,
-   strlen, strncpy, strchr, strrchr, memset, memcpy. However, your
-   filesystem MUST NOT depend on memory outside of the filesystem
-   memory region. Only this part of the virtual memory address space
-   gets saved into the backup-file. As a matter of course, your FUSE
-   process, which implements the filesystem, MUST NOT leak memory: be
-   careful in particular not to leak tiny amounts of memory that
-   accumulate over time. In a working setup, a FUSE process is
-   supposed to run for a long time!
-
-   It is possible to check for memory leaks by running the FUSE
-   process inside valgrind:
-
-   valgrind --leak-check=full ./myfs --backupfile=test.myfs ~/fuse-mnt/ -f
-
-   However, the analysis of the leak indications displayed by valgrind
-   is difficult as libfuse contains some small memory leaks (which do
-   not accumulate over time). We cannot (easily) fix these memory
-   leaks inside libfuse.
-
-   * Avoid putting debug messages into the code. You may use fprintf
-   for debugging purposes but they should all go away in the final
-   version of the code. Using gdb is more professional, though.
-
-   * You MUST NOT fail with exit(1) in case of an error. All the
-   functions you have to implement have ways to indicated failure
-   cases. Use these, mapping your internal errors intelligently onto
-   the POSIX error conditions.
-
-   * And of course: your code MUST NOT SEGFAULT!
-
-   It is reasonable to proceed in the following order:
-
-   (1)   Design and implement a mechanism that initializes a filesystem
-         whenever the memory space is fresh. That mechanism can be
-         implemented in the form of a filesystem handle into which the
-         filesystem raw memory pointer and sizes are translated.
-         Check that the filesystem does not get reinitialized at mount
-         time if you initialized it once and unmounted it but that all
-         pieces of information (in the handle) get read back correctly
-         from the backup-file. 
-
-   (2)   Design and implement functions to find and allocate free memory
-         regions inside the filesystem memory space. There need to be 
-         functions to free these regions again, too. Any "global" variable
-         goes into the handle structure the mechanism designed at step (1) 
-         provides.
-
-   (3)   Carefully design a data structure able to represent all the
-         pieces of information that are needed for files and
-         (sub-)directories.  You need to store the location of the
-         root directory in a "global" variable that, again, goes into the 
-         handle designed at step (1).
-
-   (4)   Write __myfs_getattr_implem and debug it thoroughly, as best as
-         you can with a filesystem that is reduced to one
-         function. Writing this function will make you write helper
-         functions to traverse paths, following the appropriate
-         subdirectories inside the file system. Strive for modularity for
-         these filesystem traversal functions.
-
-   (5)   Design and implement __myfs_readdir_implem. You cannot test it
-         besides by listing your root directory with ls -la and looking
-         at the date of last access/modification of the directory (.). 
-         Be sure to understand the signature of that function and use
-         caution not to provoke segfaults nor to leak memory.
-
-   (6)   Design and implement __myfs_mknod_implem. You can now touch files 
-         with 
-
-         touch foo
-
-         and check that they start to exist (with the appropriate
-         access/modification times) with ls -la.
-
-   (7)   Design and implement __myfs_mkdir_implem. Test as above.
-
-   (8)   Design and implement __myfs_truncate_implem. You can now 
-         create files filled with zeros:
-
-         truncate -s 1024 foo
-
-   (9)   Design and implement __myfs_statfs_implem. Test by running
-         df before and after the truncation of a file to various lengths. 
-         The free "disk" space must change accordingly.
-
-   (10)  Design, implement and test __myfs_utimens_implem. You can now 
-         touch files at different dates (in the past, in the future).
-
-   (11)  Design and implement __myfs_open_implem. The function can 
-         only be tested once __myfs_read_implem and __myfs_write_implem are
-         implemented.
-
-   (12)  Design, implement and test __myfs_read_implem and
-         __myfs_write_implem. You can now write to files and read the data 
-         back:
-
-         echo "Hello world" > foo
-         echo "Hallo ihr da" >> foo
-         cat foo
-
-         Be sure to test the case when you unmount and remount the
-         filesystem: the files must still be there, contain the same
-         information and have the same access and/or modification
-         times.
-
-   (13)  Design, implement and test __myfs_unlink_implem. You can now
-         remove files.
-
-   (14)  Design, implement and test __myfs_unlink_implem. You can now
-         remove directories.
-
-   (15)  Design, implement and test __myfs_rename_implem. This function
-         is extremely complicated to implement. Be sure to cover all 
-         cases that are documented in man 2 rename. The case when the 
-         new path exists already is really hard to implement. Be sure to 
-         never leave the filessystem in a bad state! Test thoroughly 
-         using mv on (filled and empty) directories and files onto 
-         inexistant and already existing directories and files.
-
-   (16)  Design, implement and test any function that your instructor
-         might have left out from this list. There are 13 functions 
-         __myfs_XXX_implem you have to write.
-
-   (17)  Go over all functions again, testing them one-by-one, trying
-         to exercise all special conditions (error conditions): set
-         breakpoints in gdb and use a sequence of bash commands inside
-         your mounted filesystem to trigger these special cases. Be
-         sure to cover all funny cases that arise when the filesystem
-         is full but files are supposed to get written to or truncated
-         to longer length. There must not be any segfault; the user
-         space program using your filesystem just has to report an
-         error. Also be sure to unmount and remount your filesystem,
-         in order to be sure that it contents do not change by
-         unmounting and remounting. Try to mount two of your
-         filesystems at different places and copy and move (rename!)
-         (heavy) files (your favorite movie or song, an image of a cat
-         etc.) from one mount-point to the other. None of the two FUSE
-         processes must provoke errors. Find ways to test the case
-         when files have holes as the process that wrote them seeked
-         beyond the end of the file several times. Your filesystem must
-         support these operations at least by making the holes explicit 
-         zeros (use dd to test this aspect).
-
-   (18)  Run some heavy testing: copy your favorite movie into your
-         filesystem and try to watch it out of the filesystem.
-*/
-
-/* HELPER TYPES AND STRUCTS GO HERE */
-#define MYFS_MAGIC ((uint32_t) 0xCAFEBABE)
-#define NAME_MAX_LEN ((size_t) 255)
-
-typedef size_t __off_t;
-typedef unsigned int u_int;
-
-typedef struct __handler_t {
-  uint32_t magic;
-  __off_t root_dir;
-  __off_t free_memory;
-  size_t size;
-} handler_t;
-
-typedef struct __free_block_t {
-  size_t size;
-  __off_t next_block;
-} free_block_t;
-
-typedef struct __file_block_t {
-  size_t size;
-  size_t allocated;
-  __off_t data;
-  __off_t next_file_block;
-} file_block_t;
-
-typedef struct __inode_file_t {
-  size_t total_size;
-  __off_t first_file_block;  //This is an offset to the first file_block_t
-} file_t;
-
-typedef struct __inode_directory_t {
-  size_t max_children;
-  size_t number_children;
-  //children is an offset to an array of offsets to folders and files. Children starts with '..' offsets
-  __off_t children;
-} directory_t;
-
-typedef struct __times_t {
-  u_int second : 5;  //Do << 1 for a range max of 62
-  u_int minute : 6;  //0 < minutes < 63
-  u_int hour : 5;    //0 < hour < 31
-  u_int day : 5;     //0 < day < 31
-  u_int month : 4;   //0 < month < 15
-  u_int year : 7;    //1970 < year < 1970 + 127 = 2107
-} times_t;
-
-typedef struct __inode_t {
-  char name[NAME_MAX_LEN + ((size_t) 1)];
-  char is_file;
-  times_t times[2]; //times[0]: creation date, times[1]: last modification date
-  union {
-    file_t file;
-    directory_t directory;
-  } type;
-} node_t;
-
-/* End of types and structs */
-
-/* YOUR HELPER FUNCTIONS GO HERE */
-void *off_to_pointer(void *reference, __off_t offset)
-{
-  void *ptr = reference + offset;
-
-  //Check that our pointer address didn't overflow
-  if (ptr < reference) {
-    return NULL;
-  }
-
-  return ptr;
-}
-
-__off_t pointer_to_off(void *reference, void *ptr)
-{
-  __off_t offset = ((__off_t) (ptr - reference));
-
-  //Check that our offset didn't overflow
-  if (((void *) offset) < reference) {
-    return 0;
-  }
-
-  return offset;
-}
-
-void make_dir_node(void *fsptr, node_t *node, const char *name, size_t max_chld, __off_t parent_off_t)
-{
-  memset(node->name, '\0', NAME_MAX_LEN + ((size_t) 1));  //File all name characters to '\0'
-  memcpy(node->name, name, strlen(name)); //Copy given name into node->name
-  node->is_file = 0;
-  //TODO: How can I get the current time?
-  directory_t dict = node->type.directory;
-  dict.max_children = max_chld;         //We currently only have space allocated to hold 4 nodes
-  dict.number_children = ((size_t) 1);  //We use the first child space for '..'
-  //We have a handler_t and a node_t for the root node, so the children of the root directory start after them
-  dict.children = pointer_to_off(fsptr, __malloc_impl(max_chld*sizeof(__off_t)));
-  //Set first children to point to its parent
-  __off_t *ptr = ((__off_t *) (fsptr + dict.children));
-  *ptr = parent_off_t;
-}
-
-void handler(void *fsptr, size_t fssize)
-{
-  handler_t *handle = ((handler_t *) fsptr);
-
-  //If we are mounting the file system for the first time
-  if (handle->magic != MYFS_MAGIC) {
-    //Set general stats
-    handle->magic = MYFS_MAGIC;
-    handle->size = fssize;
-
-    //Save space for root directory
-    //root directory is a node_t variable that starts after the handler_t object at the beginning of our file system
-    handle->root_dir = sizeof(handler_t);     //Only store the offset
-    node_t *root = off_to_pointer(fsptr, handle->root_dir);
-
-    //Set the free blocks information
-    //We had use a handler_t and a node_t for the root directory
-    handle->free_memory = handle->root_dir + sizeof(node_t);  //This is just the offset
-    free_block_t *fb = off_to_pointer(fsptr, handle->free_memory);
-
-    //Set everything on memory to be 0 starting at the first free block
-    memset(fb, 0, fb->size);
-
-    fb->size = fssize - handle->free_memory;
-    //fb->next_block is zero (that would be our new "NULL" pointer)
-
-    //Set the root directory to be name Robert with 4 children where the parent is NULL
-    make_dir_node(fsptr, root, "Robert", 4, 0);
-  }
-}
-
-void print_sizeof_struct()
-{
-  printf("Structs:\n");
-  printf("sizeof(free_block_t) = %zu\n", sizeof(free_block_t));
-  printf("sizeof(file_block_t) = %zu\n", sizeof(file_block_t));
-  printf("sizeof(file_t) = %zu\n", sizeof(file_t));
-  printf("sizeof(directory_t) = %zu\n", sizeof(directory_t));
-  printf("sizeof(times_t) = %zu\n", sizeof(times_t));
-  printf("sizeof(node_t) = %zu\n", sizeof(node_t));
-
-  printf("\nNode attribute:\n");
-  node_t node;
-
-  printf("sizeof(node.name) = %zu\n", sizeof(node.name));
-  printf("sizeof(node.is_file) = %zu\n", sizeof(node.is_file));
-  printf("sizeof(node.times) = %zu\n", sizeof(node.times));
-  printf("sizeof(node.type) = %zu\n", sizeof(node.type));
-}
-
-char **tokenize(const char token, const char *path)
-{
-  u_int n_tokens = 0;
-  for (const char *c = path; *c != '\0'; c++) {
-    if (*c == token) {
-      n_tokens++;
-    }
-  }
-
-  char **tokens = (char **) malloc((n_tokens+1)*sizeof(char *));
-  const char *start = &path[1];  //Jump the first character which is '\'
-  const char *end = start;
-  char *t;
-
-  //Populate tokens
-  for (u_int i = 0; i < n_tokens; i++) {
-    while ( (*end != token) && (*end != '\0') ) {
-      end++;
-    }
-    //Make space for the token
-    t = (char *) malloc((((u_int) (end-start))+((u_int)1))*sizeof(char));
-    //Copy token
-    memcpy(t, start, end-start);
-    t[end-start] = '\0';
-    tokens[i] = t;
-    start = ++end;
-  }
-  //Make array a null terminated
-  tokens[n_tokens] = NULL;
-
-  return tokens;
-}
-
-void print_tokens(char **tokens)
-{
-  for ( ; *tokens; tokens++) {
-    printf("%s\n", *tokens);
-  }
-}
-
-node_t *path_solver(void *fsptr, const char *path, int *errnoptr)
-{
-  char **tokens = tokenize('/', path);
-
-  return NULL;
-}
-
-/* End of helper functions */
-
-/* Implements an emulation of the stat system call on the filesystem 
-   of size fssize pointed to by fsptr. 
-
-   If path can be followed and describes a file or directory 
-   that exists and is accessable, the access information is 
-   put into stbuf. 
-
-   On success, 0 is returned. On failure, -1 is returned and 
-   the appropriate error code is put into *errnoptr.
-
-   man 2 stat documents all possible error codes and gives more detail
-   on what fields of stbuf need to be filled in. Essentially, only the
-   following fields need to be supported:
-
-   st_uid      the value passed in argument
-   st_gid      the value passed in argument
-   st_mode     (as fixed values S_IFDIR | 0755 for directories,
-                                S_IFREG | 0755 for files)
-   st_nlink    (as many as there are subdirectories (not files) for directories
-                (including . and ..),
-                1 for files)
-   st_size     (supported only for files, where it is the real file size)
-   st_atim
-   st_mtim
-*/
-int __myfs_getattr_implem(void *fsptr, size_t fssize, int *errnoptr, uid_t uid, gid_t gid, const char *path, struct stat *stbuf)
-{
-  /* STUB */
-  return -1;
-}
-
-/* Implements an emulation of the readdir system call on the filesystem 
-   of size fssize pointed to by fsptr. 
-
-   If path can be followed and describes a directory that exists and
-   is accessable, the names of the subdirectories and files 
-   contained in that directory are output into *namesptr. The . and ..
-   directories must not be included in that listing.
-
-   If it needs to output file and subdirectory names, the function
-   starts by allocating (with calloc) an array of pointers to
-   characters of the right size (n entries for n names). Sets
-   *namesptr to that pointer. It then goes over all entries
-   in that array and allocates, for each of them an array of
-   characters of the right size (to hold the i-th name, together 
-   with the appropriate '\0' terminator). It puts the pointer
-   into that i-th array entry and fills the allocated array
-   of characters with the appropriate name. The calling function
-   will call free on each of the entries of *namesptr and 
-   on *namesptr.
-
-   The function returns the number of names that have been 
-   put into namesptr. 
-
-   If no name needs to be reported because the directory does
-   not contain any file or subdirectory besides . and .., 0 is 
-   returned and no allocation takes place.
-
-   On failure, -1 is returned and the *errnoptr is set to 
-   the appropriate error code. 
-
-   The error codes are documented in man 2 readdir.
-
-   In the case memory allocation with malloc/calloc fails, failure is
-   indicated by returning -1 and setting *errnoptr to EINVAL.
-*/
-int __myfs_readdir_implem(void *fsptr, size_t fssize, int *errnoptr, const char *path, char ***namesptr)
-{
-  /* STUB */
-  return -1;
-}
-
-/* Implements an emulation of the mknod system call for regular files
-   on the filesystem of size fssize pointed to by fsptr.
-
-   This function is called only for the creation of regular files.
-
-   If a file gets created, it is of size zero and has default
-   ownership and mode bits.
-
-   The call creates the file indicated by path.
-
-   On success, 0 is returned.
-
-   On failure, -1 is returned and *errnoptr is set appropriately.
-
-   The error codes are documented in man 2 mknod.
-*/
-int __myfs_mknod_implem(void *fsptr, size_t fssize, int *errnoptr, const char *path)
-{
-  /* STUB */
-  return -1;
-}
-
-/* Implements an emulation of the unlink system call for regular files
-   on the filesystem of size fssize pointed to by fsptr.
-
-   This function is called only for the deletion of regular files.
-
-   On success, 0 is returned.
-
-   On failure, -1 is returned and *errnoptr is set appropriately.
-
-   The error codes are documented in man 2 unlink.
-*/
-int __myfs_unlink_implem(void *fsptr, size_t fssize, int *errnoptr, const char *path)
-{
-  /* STUB */
-  return -1;
-}
-
-/* Implements an emulation of the rmdir system call on the filesystem 
-   of size fssize pointed to by fsptr. 
-
-   The call deletes the directory indicated by path.
-
-   On success, 0 is returned.
-
-   On failure, -1 is returned and *errnoptr is set appropriately.
-
-   The function call must fail when the directory indicated by path is
-   not empty (if there are files or subdirectories other than . and ..).
-
-   The error codes are documented in man 2 rmdir.
-*/
-int __myfs_rmdir_implem(void *fsptr, size_t fssize, int *errnoptr, const char *path)
-{
-  /* STUB */
-  return -1;
-}
-
-/* Implements an emulation of the mkdir system call on the filesystem 
-   of size fssize pointed to by fsptr. 
-
-   The call creates the directory indicated by path.
-
-   On success, 0 is returned.
-
-   On failure, -1 is returned and *errnoptr is set appropriately.
-
-   The error codes are documented in man 2 mkdir.
-*/
-
-int __myfs_mkdir_implem(void *fsptr, size_t fssize, int *errnoptr, const char *path)
-{
-  /* STUB */
-  return -1;
-}
-
-/* Implements an emulation of the rename system call on the filesystem 
-   of size fssize pointed to by fsptr. 
-
-   The call moves the file or directory indicated by from to to.
-
-   On success, 0 is returned.
-
-   On failure, -1 is returned and *errnoptr is set appropriately.
-
-   Caution: the function does more than what is hinted to by its name.
-   In cases the from and to paths differ, the file is moved out of 
-   the from path and added to the to path.
-
-   The error codes are documented in man 2 rename.
-*/
-int __myfs_rename_implem(void *fsptr, size_t fssize, int *errnoptr, const char *from, const char *to)
-{
-  /* STUB */
-  return -1;
-}
-
-/* Implements an emulation of the truncate system call on the filesystem 
-   of size fssize pointed to by fsptr. 
-
-   The call changes the size of the file indicated by path to offset
-   bytes.
-
-   When the file becomes smaller due to the call, the extending bytes are
-   removed. When it becomes larger, zeros are appended.
-
-   On success, 0 is returned.
-
-   On failure, -1 is returned and *errnoptr is set appropriately.
-
-   The error codes are documented in man 2 truncate.
-*/
-int __myfs_truncate_implem(void *fsptr, size_t fssize, int *errnoptr, const char *path, off_t offset)
-{
-  /* STUB */
-  return -1;
-}
-
-/* Implements an emulation of the open system call on the filesystem 
-   of size fssize pointed to by fsptr, without actually performing the opening
-   of the file (no file descriptor is returned).
-
-   The call just checks if the file (or directory) indicated by path
-   can be accessed, i.e. if the path can be followed to an existing
-   object for which the access rights are granted.
-
-   On success, 0 is returned.
-
-   On failure, -1 is returned and *errnoptr is set appropriately.
-
-   The two only interesting error codes are 
-
-   * EFAULT: the filesystem is in a bad state, we can't do anything
-
-   * ENOENT: the file that we are supposed to open doesn't exist (or a
-             subpath).
-
-   It is possible to restrict ourselves to only these two error
-   conditions. It is also possible to implement more detailed error
-   condition answers.
-
-   The error codes are documented in man 2 open.
-*/
-int __myfs_open_implem(void *fsptr, size_t fssize, int *errnoptr, const char *path)
-{
-  node_t *node = path_solver(fsptr, path, errnoptr);
-  // Checks if path is valid, if not valid return -1
-  if (node == NULL) {
-    return -1;
-  }
-
-  //Checks if node is a file, if it is a file return 0
-  return node->is_file ? 0 : -1;
-}
-
-/* Implements an emulation of the read system call on the filesystem 
-   of size fssize pointed to by fsptr.
-
-   The call copies up to size bytes from the file indicated by 
-   path into the buffer, starting to read at offset. See the man page
-   for read for the details when offset is beyond the end of the file etc.
-   
-   On success, the appropriate number of bytes read into the buffer is
-   returned. The value zero is returned on an end-of-file condition.
-
-   On failure, -1 is returned and *errnoptr is set appropriately.
-
-   The error codes are documented in man 2 read.
-*/
-int __myfs_read_implem(void *fsptr, size_t fssize, int *errnoptr, const char *path, char *buf, size_t size, off_t offset)
-{
-  /* STUB */
-  return -1;
-}
-
-/* Implements an emulation of the write system call on the filesystem 
-   of size fssize pointed to by fsptr.
-
-   The call copies up to size bytes to the file indicated by 
-   path into the buffer, starting to write at offset. See the man page
-   for write for the details when offset is beyond the end of the file etc.
-   
-   On success, the appropriate number of bytes written into the file is
-   returned. The value zero is returned on an end-of-file condition.
-
-   On failure, -1 is returned and *errnoptr is set appropriately.
-
-   The error codes are documented in man 2 write.
-*/
-int __myfs_write_implem(void *fsptr, size_t fssize, int *errnoptr, const char *path, const char *buf, size_t size, off_t offset)
-{
-  /* STUB */
-  return -1;
-}
-
-/* Implements an emulation of the utimensat system call on the filesystem 
-   of size fssize pointed to by fsptr.
-
-   The call changes the access and modification times of the file
-   or directory indicated by path to the values in ts.
-
-   On success, 0 is returned.
-
-   On failure, -1 is returned and *errnoptr is set appropriately.
-
-   The error codes are documented in man 2 utimensat.
-*/
-int __myfs_utimens_implem(void *fsptr, size_t fssize, int *errnoptr, const char *path, const struct timespec ts[2])
-{
-  /* STUB */
-  return -1;
-}
-
-/* Implements an emulation of the statfs system call on the filesystem 
-   of size fssize pointed to by fsptr.
-
-   The call gets information of the filesystem usage and puts in 
-   into stbuf.
-
-   On success, 0 is returned.
-
-   On failure, -1 is returned and *errnoptr is set appropriately.
-
-   The error codes are documented in man 2 statfs.
-
-   Essentially, only the following fields of struct statvfs need to be
-   supported:
-
-   f_bsize   fill with what you call a block (typically 1024 bytes)
-   f_blocks  fill with the total number of blocks in the filesystem
-   f_bfree   fill with the free number of blocks in the filesystem
-   f_bavail  fill with same value as f_bfree
-   f_namemax fill with your maximum file/directory name, if your
-             filesystem has such a maximum
-*/
-int __myfs_statfs_implem(void *fsptr, size_t fssize, int *errnoptr, struct statvfs* stbuf)
-{
-  /* STUB */
-  return -1;
-}
->>>>>>> c59e853f
+/*MyFS: a tiny file-system written for educational purposes
+
+  MyFS is 
+
+  Copyright 2018-21 by
+
+  University of Alaska Anchorage, College of Engineering.
+
+  Copyright 2022
+
+  University of Texas at El Paso, Department of Computer Science.
+
+  Contributors: Christoph Lauter
+                ... 
+                ... and
+                ...
+
+  and based on 
+
+  FUSE: Filesystem in Userspace
+  Copyright (C) 2001-2007  Miklos Szeredi <miklos@szeredi.hu>
+
+  This program can be distributed under the terms of the GNU GPL.
+  See the file COPYING.
+
+  gcc -Wall myfs.c implementation.c alloc.c `pkg-config fuse --cflags --libs` -o myfs
+*/
+
+#include <stddef.h>
+#include <sys/stat.h>
+#include <sys/statvfs.h>
+#include <stdint.h>
+#include <string.h>
+#include <time.h>
+#include <stdlib.h>
+#include <sys/types.h>
+#include <unistd.h>
+#include <fcntl.h>
+#include <errno.h>
+#include <stdio.h>
+#include "alloc.h"
+#include "implementation.h"
+
+/* The filesystem you implement must support all the 13 operations
+   stubbed out below. There need not be support for access rights,
+   links, symbolic links. There needs to be support for access and
+   modification times and information for statfs.
+
+   The filesystem must run in memory, using the memory of size 
+   fssize pointed to by fsptr. The memory comes from mmap and 
+   is backed with a file if a backup-file is indicated. When
+   the filesystem is unmounted, the memory is written back to 
+   that backup-file. When the filesystem is mounted again from
+   the backup-file, the same memory appears at the newly mapped
+   in virtual address. The filesystem datastructures hence must not
+   store any pointer directly to the memory pointed to by fsptr; it
+   must rather store offsets from the beginning of the memory region.
+
+   When a filesystem is mounted for the first time, the whole memory
+   region of size fssize pointed to by fsptr reads as zero-bytes. When
+   a backup-file is used and the filesystem is mounted again, certain
+   parts of the memory, which have previously been written, may read
+   as non-zero bytes. The size of the memory region is at least 2048
+   bytes.
+
+   CAUTION:
+
+   * You MUST NOT use any global variables in your program for reasons
+   due to the way FUSE is designed.
+
+   You can find ways to store a structure containing all "global" data
+   at the start of the memory region representing the filesystem.
+
+   * You MUST NOT store (the value of) pointers into the memory region
+   that represents the filesystem. Pointers are virtual memory
+   addresses and these addresses are ephemeral. Everything will seem
+   okay UNTIL you remount the filesystem again.
+
+   You may store offsets/indices (of type size_t) into the
+   filesystem. These offsets/indices are like pointers: instead of
+   storing the pointer, you store how far it is away from the start of
+   the memory region. You may want to define a type for your offsets
+   and to write two functions that can convert from pointers to
+   offsets and vice versa.
+
+   * You may use any function out of libc for your filesystem,
+   including (but not limited to) malloc, calloc, free, strdup,
+   strlen, strncpy, strchr, strrchr, memset, memcpy. However, your
+   filesystem MUST NOT depend on memory outside of the filesystem
+   memory region. Only this part of the virtual memory address space
+   gets saved into the backup-file. As a matter of course, your FUSE
+   process, which implements the filesystem, MUST NOT leak memory: be
+   careful in particular not to leak tiny amounts of memory that
+   accumulate over time. In a working setup, a FUSE process is
+   supposed to run for a long time!
+
+   It is possible to check for memory leaks by running the FUSE
+   process inside valgrind:
+
+   valgrind --leak-check=full ./myfs --backupfile=test.myfs ~/fuse-mnt/ -f
+
+   However, the analysis of the leak indications displayed by valgrind
+   is difficult as libfuse contains some small memory leaks (which do
+   not accumulate over time). We cannot (easily) fix these memory
+   leaks inside libfuse.
+
+   * Avoid putting debug messages into the code. You may use fprintf
+   for debugging purposes but they should all go away in the final
+   version of the code. Using gdb is more professional, though.
+
+   * You MUST NOT fail with exit(1) in case of an error. All the
+   functions you have to implement have ways to indicated failure
+   cases. Use these, mapping your internal errors intelligently onto
+   the POSIX error conditions.
+
+   * And of course: your code MUST NOT SEGFAULT!
+
+   It is reasonable to proceed in the following order:
+
+   (1)   Design and implement a mechanism that initializes a filesystem
+         whenever the memory space is fresh. That mechanism can be
+         implemented in the form of a filesystem handle into which the
+         filesystem raw memory pointer and sizes are translated.
+         Check that the filesystem does not get reinitialized at mount
+         time if you initialized it once and unmounted it but that all
+         pieces of information (in the handle) get read back correctly
+         from the backup-file. 
+
+   (2)   Design and implement functions to find and allocate free memory
+         regions inside the filesystem memory space. There need to be 
+         functions to free these regions again, too. Any "global" variable
+         goes into the handle structure the mechanism designed at step (1) 
+         provides.
+
+   (3)   Carefully design a data structure able to represent all the
+         pieces of information that are needed for files and
+         (sub-)directories.  You need to store the location of the
+         root directory in a "global" variable that, again, goes into the 
+         handle designed at step (1).
+
+   (4)   Write __myfs_getattr_implem and debug it thoroughly, as best as
+         you can with a filesystem that is reduced to one
+         function. Writing this function will make you write helper
+         functions to traverse paths, following the appropriate
+         subdirectories inside the file system. Strive for modularity for
+         these filesystem traversal functions.
+
+   (5)   Design and implement __myfs_readdir_implem. You cannot test it
+         besides by listing your root directory with ls -la and looking
+         at the date of last access/modification of the directory (.). 
+         Be sure to understand the signature of that function and use
+         caution not to provoke segfaults nor to leak memory.
+
+   (6)   Design and implement __myfs_mknod_implem. You can now touch files 
+         with 
+
+         touch foo
+
+         and check that they start to exist (with the appropriate
+         access/modification times) with ls -la.
+
+   (7)   Design and implement __myfs_mkdir_implem. Test as above.
+
+   (8)   Design and implement __myfs_truncate_implem. You can now 
+         create files filled with zeros:
+
+         truncate -s 1024 foo
+
+   (9)   Design and implement __myfs_statfs_implem. Test by running
+         df before and after the truncation of a file to various lengths. 
+         The free "disk" space must change accordingly.
+
+   (10)  Design, implement and test __myfs_utimens_implem. You can now 
+         touch files at different dates (in the past, in the future).
+
+   (11)  Design and implement __myfs_open_implem. The function can 
+         only be tested once __myfs_read_implem and __myfs_write_implem are
+         implemented.
+
+   (12)  Design, implement and test __myfs_read_implem and
+         __myfs_write_implem. You can now write to files and read the data 
+         back:
+
+         echo "Hello world" > foo
+         echo "Hallo ihr da" >> foo
+         cat foo
+
+         Be sure to test the case when you unmount and remount the
+         filesystem: the files must still be there, contain the same
+         information and have the same access and/or modification
+         times.
+
+   (13)  Design, implement and test __myfs_unlink_implem. You can now
+         remove files.
+
+   (14)  Design, implement and test __myfs_unlink_implem. You can now
+         remove directories.
+
+   (15)  Design, implement and test __myfs_rename_implem. This function
+         is extremely complicated to implement. Be sure to cover all 
+         cases that are documented in man 2 rename. The case when the 
+         new path exists already is really hard to implement. Be sure to 
+         never leave the filessystem in a bad state! Test thoroughly 
+         using mv on (filled and empty) directories and files onto 
+         inexistant and already existing directories and files.
+
+   (16)  Design, implement and test any function that your instructor
+         might have left out from this list. There are 13 functions 
+         __myfs_XXX_implem you have to write.
+
+   (17)  Go over all functions again, testing them one-by-one, trying
+         to exercise all special conditions (error conditions): set
+         breakpoints in gdb and use a sequence of bash commands inside
+         your mounted filesystem to trigger these special cases. Be
+         sure to cover all funny cases that arise when the filesystem
+         is full but files are supposed to get written to or truncated
+         to longer length. There must not be any segfault; the user
+         space program using your filesystem just has to report an
+         error. Also be sure to unmount and remount your filesystem,
+         in order to be sure that it contents do not change by
+         unmounting and remounting. Try to mount two of your
+         filesystems at different places and copy and move (rename!)
+         (heavy) files (your favorite movie or song, an image of a cat
+         etc.) from one mount-point to the other. None of the two FUSE
+         processes must provoke errors. Find ways to test the case
+         when files have holes as the process that wrote them seeked
+         beyond the end of the file several times. Your filesystem must
+         support these operations at least by making the holes explicit 
+         zeros (use dd to test this aspect).
+
+   (18)  Run some heavy testing: copy your favorite movie into your
+         filesystem and try to watch it out of the filesystem.
+*/
+
+/* HELPER TYPES AND STRUCTS GO HERE */
+#define MYFS_MAGIC ((uint32_t) 0xCAFEBABE)
+#define NAME_MAX_LEN ((size_t) 255)
+
+typedef size_t __off_t;
+typedef unsigned int u_int;
+
+typedef struct __handler_t {
+  uint32_t magic;
+  __off_t root_dir;
+  __off_t free_memory;
+  size_t size;
+} handler_t;
+
+typedef struct __free_block_t {
+  size_t size;
+  __off_t next_block;
+} free_block_t;
+
+typedef struct __file_block_t {
+  size_t size;
+  size_t allocated;
+  __off_t data;
+  __off_t next_file_block;
+} file_block_t;
+
+typedef struct __inode_file_t {
+  size_t total_size;
+  __off_t first_file_block;  //This is an offset to the first file_block_t
+} file_t;
+
+typedef struct __inode_directory_t {
+  size_t max_children;
+  size_t number_children;
+  //children is an offset to an array of offsets to folders and files. Children starts with '..' offsets
+  __off_t children;
+} directory_t;
+
+typedef struct __times_t {
+  u_int second : 5;  //Do << 1 for a range max of 62
+  u_int minute : 6;  //0 < minutes < 63
+  u_int hour : 5;    //0 < hour < 31
+  u_int day : 5;     //0 < day < 31
+  u_int month : 4;   //0 < month < 15
+  u_int year : 7;    //1970 < year < 1970 + 127 = 2107
+} times_t;
+
+typedef struct __inode_t {
+  char name[NAME_MAX_LEN + ((size_t) 1)];
+  char is_file;
+  times_t times[2]; //times[0]: creation date, times[1]: last modification date
+  union {
+    file_t file;
+    directory_t directory;
+  } type;
+} node_t;
+
+/* End of types and structs */
+
+/* YOUR HELPER FUNCTIONS GO HERE */
+void *off_to_pointer(void *reference, __off_t offset)
+{
+  void *ptr = reference + offset;
+
+  //Check that our pointer address didn't overflow
+  if (ptr < reference) {
+    return NULL;
+  }
+
+  return ptr;
+}
+
+__off_t pointer_to_off(void *reference, void *ptr)
+{
+  __off_t offset = ((__off_t) (ptr - reference));
+
+  //Check that our offset didn't overflow
+  if (((void *) offset) < reference) {
+    return 0;
+  }
+
+  return offset;
+}
+
+void make_dir_node(void *fsptr, node_t *node, const char *name, size_t max_chld, __off_t parent_off_t)
+{
+  memset(node->name, '\0', NAME_MAX_LEN + ((size_t) 1));  //File all name characters to '\0'
+  memcpy(node->name, name, strlen(name)); //Copy given name into node->name
+  node->is_file = 0;
+  //TODO: How can I get the current time?
+  directory_t dict = node->type.directory;
+  dict.max_children = max_chld;         //We currently only have space allocated to hold 4 nodes
+  dict.number_children = ((size_t) 1);  //We use the first child space for '..'
+  //We have a handler_t and a node_t for the root node, so the children of the root directory start after them
+  dict.children = pointer_to_off(fsptr, __malloc_impl(max_chld*sizeof(__off_t)));
+  //Set first children to point to its parent
+  __off_t *ptr = ((__off_t *) (fsptr + dict.children));
+  *ptr = parent_off_t;
+}
+
+void handler(void *fsptr, size_t fssize)
+{
+  handler_t *handle = ((handler_t *) fsptr);
+
+  //If we are mounting the file system for the first time
+  if (handle->magic != MYFS_MAGIC) {
+    //Set general stats
+    handle->magic = MYFS_MAGIC;
+    handle->size = fssize;
+
+    //Save space for root directory
+    //root directory is a node_t variable that starts after the handler_t object at the beginning of our file system
+    handle->root_dir = sizeof(handler_t);     //Only store the offset
+    node_t *root = off_to_pointer(fsptr, handle->root_dir);
+
+    //Set the free blocks information
+    //We had use a handler_t and a node_t for the root directory
+    handle->free_memory = handle->root_dir + sizeof(node_t);  //This is just the offset
+    free_block_t *fb = off_to_pointer(fsptr, handle->free_memory);
+
+    //Set everything on memory to be 0 starting at the first free block
+    memset(fb, 0, fb->size);
+
+    fb->size = fssize - handle->free_memory;
+    //fb->next_block is zero (that would be our new "NULL" pointer)
+
+    //Set the root directory to be name Robert with 4 children where the parent is NULL
+    make_dir_node(fsptr, root, "Robert", 4, 0);
+  }
+}
+
+void print_sizeof_struct()
+{
+  printf("Structs:\n");
+  printf("sizeof(free_block_t) = %zu\n", sizeof(free_block_t));
+  printf("sizeof(file_block_t) = %zu\n", sizeof(file_block_t));
+  printf("sizeof(file_t) = %zu\n", sizeof(file_t));
+  printf("sizeof(directory_t) = %zu\n", sizeof(directory_t));
+  printf("sizeof(times_t) = %zu\n", sizeof(times_t));
+  printf("sizeof(node_t) = %zu\n", sizeof(node_t));
+
+  printf("\nNode attribute:\n");
+  node_t node;
+
+  printf("sizeof(node.name) = %zu\n", sizeof(node.name));
+  printf("sizeof(node.is_file) = %zu\n", sizeof(node.is_file));
+  printf("sizeof(node.times) = %zu\n", sizeof(node.times));
+  printf("sizeof(node.type) = %zu\n", sizeof(node.type));
+}
+
+char **tokenize(const char token, const char *path)
+{
+  u_int n_tokens = 0;
+  for (const char *c = path; *c != '\0'; c++) {
+    if (*c == token) {
+      n_tokens++;
+    }
+  }
+
+  char **tokens = (char **) malloc((n_tokens+1)*sizeof(char *));
+  const char *start = &path[1];  //Jump the first character which is '\'
+  const char *end = start;
+  char *t;
+
+  //Populate tokens
+  for (u_int i = 0; i < n_tokens; i++) {
+    while ( (*end != token) && (*end != '\0') ) {
+      end++;
+    }
+    //Make space for the token
+    t = (char *) malloc((((u_int) (end-start))+((u_int)1))*sizeof(char));
+    //Copy token
+    memcpy(t, start, end-start);
+    t[end-start] = '\0';
+    tokens[i] = t;
+    start = ++end;
+  }
+  //Make array a null terminated
+  tokens[n_tokens] = NULL;
+
+  return tokens;
+}
+
+void print_tokens(char **tokens)
+{
+  for ( ; *tokens; tokens++) {
+    printf("%s\n", *tokens);
+  }
+}
+
+node_t *path_solver(void *fsptr, const char *path, int *errnoptr)
+{
+  char **tokens = tokenize('/', path);
+
+  return NULL;
+}
+
+void update_time(node_t *node, int set_mode)
+{
+  struct times_t ts;
+
+  if (node == NULL) {
+    return;
+  }
+
+  if (clock_gettime(CLOCK_REALTIME, &ts) == 0) {
+    node->times[0];
+    if (set_mode) {
+      node->times[1] = ts;
+    }
+  }
+}
+
+/* End of helper functions */
+
+/* Implements an emulation of the stat system call on the filesystem 
+   of size fssize pointed to by fsptr. 
+
+   If path can be followed and describes a file or directory 
+   that exists and is accessable, the access information is 
+   put into stbuf. 
+
+   On success, 0 is returned. On failure, -1 is returned and 
+   the appropriate error code is put into *errnoptr.
+
+   man 2 stat documents all possible error codes and gives more detail
+   on what fields of stbuf need to be filled in. Essentially, only the
+   following fields need to be supported:
+
+   st_uid      the value passed in argument
+   st_gid      the value passed in argument
+   st_mode     (as fixed values S_IFDIR | 0755 for directories,
+                                S_IFREG | 0755 for files)
+   st_nlink    (as many as there are subdirectories (not files) for directories
+                (including . and ..),
+                1 for files)
+   st_size     (supported only for files, where it is the real file size)
+   st_atim
+   st_mtim
+*/
+int __myfs_getattr_implem(void *fsptr, size_t fssize, int *errnoptr, uid_t uid, gid_t gid, const char *path, struct stat *stbuf)
+{
+  /* STUB */
+  return -1;
+}
+
+/* Implements an emulation of the readdir system call on the filesystem 
+   of size fssize pointed to by fsptr. 
+
+   If path can be followed and describes a directory that exists and
+   is accessable, the names of the subdirectories and files 
+   contained in that directory are output into *namesptr. The . and ..
+   directories must not be included in that listing.
+
+   If it needs to output file and subdirectory names, the function
+   starts by allocating (with calloc) an array of pointers to
+   characters of the right size (n entries for n names). Sets
+   *namesptr to that pointer. It then goes over all entries
+   in that array and allocates, for each of them an array of
+   characters of the right size (to hold the i-th name, together 
+   with the appropriate '\0' terminator). It puts the pointer
+   into that i-th array entry and fills the allocated array
+   of characters with the appropriate name. The calling function
+   will call free on each of the entries of *namesptr and 
+   on *namesptr.
+
+   The function returns the number of names that have been 
+   put into namesptr. 
+
+   If no name needs to be reported because the directory does
+   not contain any file or subdirectory besides . and .., 0 is 
+   returned and no allocation takes place.
+
+   On failure, -1 is returned and the *errnoptr is set to 
+   the appropriate error code. 
+
+   The error codes are documented in man 2 readdir.
+
+   In the case memory allocation with malloc/calloc fails, failure is
+   indicated by returning -1 and setting *errnoptr to EINVAL.
+*/
+int __myfs_readdir_implem(void *fsptr, size_t fssize, int *errnoptr, const char *path, char ***namesptr)
+{
+  /* STUB */
+  return -1;
+}
+
+/* Implements an emulation of the mknod system call for regular files
+   on the filesystem of size fssize pointed to by fsptr.
+
+   This function is called only for the creation of regular files.
+
+   If a file gets created, it is of size zero and has default
+   ownership and mode bits.
+
+   The call creates the file indicated by path.
+
+   On success, 0 is returned.
+
+   On failure, -1 is returned and *errnoptr is set appropriately.
+
+   The error codes are documented in man 2 mknod.
+*/
+int __myfs_mknod_implem(void *fsptr, size_t fssize, int *errnoptr, const char *path)
+{
+  /* STUB */
+  return -1;
+}
+
+/* Implements an emulation of the unlink system call for regular files
+   on the filesystem of size fssize pointed to by fsptr.
+
+   This function is called only for the deletion of regular files.
+
+   On success, 0 is returned.
+
+   On failure, -1 is returned and *errnoptr is set appropriately.
+
+   The error codes are documented in man 2 unlink.
+*/
+int __myfs_unlink_implem(void *fsptr, size_t fssize, int *errnoptr, const char *path)
+{
+  node_t *node = path_solver(path, errnoptr);
+
+  if(node == NULL){
+    errnoptr = ENOENT;
+    return -1;
+  }
+
+  for (int i = 0; i < sizeof(node->name); i++){
+    //Check if the next char in the name is null character
+    if(node->name[i+1] == "\0"){
+      errnoptr = EISDIR;
+      return -1;
+    }
+    //Check that the name does not have a forward slash
+    if(node->name[i] == "/"){
+      errnoptr = EISDIR;
+      return -1;
+    }
+    //Check that the name is not greated than 256
+    if(node->name[i] == " " && node->name[i+1] == " "){
+
+      //Update number of children for directory
+      node->type.directory.number_children--;
+
+      //Update last time of modification
+      update_time(node, 1);
+
+    }
+  }
+  return 0;
+}
+
+/* Implements an emulation of the rmdir system call on the filesystem 
+   of size fssize pointed to by fsptr. 
+
+   The call deletes the directory indicated by path.
+
+   On success, 0 is returned.
+
+   On failure, -1 is returned and *errnoptr is set appropriately.
+
+   The function call must fail when the directory indicated by path is
+   not empty (if there are files or subdirectories other than . and ..).
+
+   The error codes are documented in man 2 rmdir.
+*/
+int __myfs_rmdir_implem(void *fsptr, size_t fssize, int *errnoptr, const char *path)
+{
+  node_t *node = path_solver(path, errnoptr);
+
+  if (node == NULL){
+    errnoptr = ENOENT;
+    return -1
+  }
+
+  for (int i = 0; i < sizeof(node->name); i++){
+    //Check if the next char in the name is null character
+    if (node->name[i+1] == "\0"){
+      errnoptr = EISDIR;
+      return -1;
+    }
+    //Check that the name does not have a forward slash
+    if (node->name[i] == "/"){
+      errnoptr = EISDIR;
+      return -1;
+    }
+    if (node->name[i] == "." || (node->name[i] == "." && node->name[i+1] == ".")){
+      //TODO: CHANGE ERROR POINTER
+      return -1;
+    }
+    //Check that the name is not greated than 256
+    if (node->name[i] == " " && node->name[i+1] == " ") {
+      //Update number of children for directory
+      if (node->type.directory.number_children != 0){
+        errnoptr = ENOTEMPTY;
+        return -1;
+      }
+    }
+  }
+  return 0;
+}
+
+/* Implements an emulation of the mkdir system call on the filesystem 
+   of size fssize pointed to by fsptr. 
+
+   The call creates the directory indicated by path.
+
+   On success, 0 is returned.
+
+   On failure, -1 is returned and *errnoptr is set appropriately.
+
+   The error codes are documented in man 2 mkdir.
+*/
+
+int __myfs_mkdir_implem(void *fsptr, size_t fssize, int *errnoptr, const char *path)
+{
+  /* STUB */
+  return -1;
+}
+
+/* Implements an emulation of the rename system call on the filesystem 
+   of size fssize pointed to by fsptr. 
+
+   The call moves the file or directory indicated by from to to.
+
+   On success, 0 is returned.
+
+   On failure, -1 is returned and *errnoptr is set appropriately.
+
+   Caution: the function does more than what is hinted to by its name.
+   In cases the from and to paths differ, the file is moved out of 
+   the from path and added to the to path.
+
+   The error codes are documented in man 2 rename.
+*/
+int __myfs_rename_implem(void *fsptr, size_t fssize, int *errnoptr, const char *from, const char *to)
+{
+  /* STUB */
+  return -1;
+}
+
+/* Implements an emulation of the truncate system call on the filesystem 
+   of size fssize pointed to by fsptr. 
+
+   The call changes the size of the file indicated by path to offset
+   bytes.
+
+   When the file becomes smaller due to the call, the extending bytes are
+   removed. When it becomes larger, zeros are appended.
+
+   On success, 0 is returned.
+
+   On failure, -1 is returned and *errnoptr is set appropriately.
+
+   The error codes are documented in man 2 truncate.
+*/
+int __myfs_truncate_implem(void *fsptr, size_t fssize, int *errnoptr, const char *path, off_t offset)
+{
+  /* STUB */
+  return -1;
+}
+
+/* Implements an emulation of the open system call on the filesystem 
+   of size fssize pointed to by fsptr, without actually performing the opening
+   of the file (no file descriptor is returned).
+
+   The call just checks if the file (or directory) indicated by path
+   can be accessed, i.e. if the path can be followed to an existing
+   object for which the access rights are granted.
+
+   On success, 0 is returned.
+
+   On failure, -1 is returned and *errnoptr is set appropriately.
+
+   The two only interesting error codes are 
+
+   * EFAULT: the filesystem is in a bad state, we can't do anything
+
+   * ENOENT: the file that we are supposed to open doesn't exist (or a
+             subpath).
+
+   It is possible to restrict ourselves to only these two error
+   conditions. It is also possible to implement more detailed error
+   condition answers.
+
+   The error codes are documented in man 2 open.
+*/
+int __myfs_open_implem(void *fsptr, size_t fssize, int *errnoptr, const char *path)
+{
+  node_t *node = path_solver(fsptr, path, errnoptr);
+  // Checks if path is valid, if not valid return -1
+  if (node == NULL) {
+    return -1;
+  }
+
+  //Checks if node is a file, if it is a file return 0
+  return node->is_file ? 0 : -1;
+}
+
+/* Implements an emulation of the read system call on the filesystem 
+   of size fssize pointed to by fsptr.
+
+   The call copies up to size bytes from the file indicated by 
+   path into the buffer, starting to read at offset. See the man page
+   for read for the details when offset is beyond the end of the file etc.
+   
+   On success, the appropriate number of bytes read into the buffer is
+   returned. The value zero is returned on an end-of-file condition.
+
+   On failure, -1 is returned and *errnoptr is set appropriately.
+
+   The error codes are documented in man 2 read.
+*/
+int __myfs_read_implem(void *fsptr, size_t fssize, int *errnoptr, const char *path, char *buf, size_t size, off_t offset)
+{
+  /* STUB */
+  return -1;
+}
+
+/* Implements an emulation of the write system call on the filesystem 
+   of size fssize pointed to by fsptr.
+
+   The call copies up to size bytes to the file indicated by 
+   path into the buffer, starting to write at offset. See the man page
+   for write for the details when offset is beyond the end of the file etc.
+   
+   On success, the appropriate number of bytes written into the file is
+   returned. The value zero is returned on an end-of-file condition.
+
+   On failure, -1 is returned and *errnoptr is set appropriately.
+
+   The error codes are documented in man 2 write.
+*/
+int __myfs_write_implem(void *fsptr, size_t fssize, int *errnoptr, const char *path, const char *buf, size_t size, off_t offset)
+{
+  /* STUB */
+  return -1;
+}
+
+/* Implements an emulation of the utimensat system call on the filesystem 
+   of size fssize pointed to by fsptr.
+
+   The call changes the access and modification times of the file
+   or directory indicated by path to the values in ts.
+
+   On success, 0 is returned.
+
+   On failure, -1 is returned and *errnoptr is set appropriately.
+
+   The error codes are documented in man 2 utimensat.
+*/
+int __myfs_utimens_implem(void *fsptr, size_t fssize, int *errnoptr, const char *path, const struct timespec ts[2])
+{
+  /* STUB */
+  return -1;
+}
+
+/* Implements an emulation of the statfs system call on the filesystem 
+   of size fssize pointed to by fsptr.
+
+   The call gets information of the filesystem usage and puts in 
+   into stbuf.
+
+   On success, 0 is returned.
+
+   On failure, -1 is returned and *errnoptr is set appropriately.
+
+   The error codes are documented in man 2 statfs.
+
+   Essentially, only the following fields of struct statvfs need to be
+   supported:
+
+   f_bsize   fill with what you call a block (typically 1024 bytes)
+   f_blocks  fill with the total number of blocks in the filesystem
+   f_bfree   fill with the free number of blocks in the filesystem
+   f_bavail  fill with same value as f_bfree
+   f_namemax fill with your maximum file/directory name, if your
+             filesystem has such a maximum
+*/
+int __myfs_statfs_implem(void *fsptr, size_t fssize, int *errnoptr, struct statvfs* stbuf)
+{
+  /* STUB */
+  return -1;
+}